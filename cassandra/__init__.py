# Copyright DataStax, Inc.
#
# Licensed under the Apache License, Version 2.0 (the "License");
# you may not use this file except in compliance with the License.
# You may obtain a copy of the License at
#
# http://www.apache.org/licenses/LICENSE-2.0
#
# Unless required by applicable law or agreed to in writing, software
# distributed under the License is distributed on an "AS IS" BASIS,
# WITHOUT WARRANTIES OR CONDITIONS OF ANY KIND, either express or implied.
# See the License for the specific language governing permissions and
# limitations under the License.

import logging


class NullHandler(logging.Handler):

    def emit(self, record):
        pass

logging.getLogger('cassandra').addHandler(NullHandler())

<<<<<<< HEAD
__version_info__ = (3, 25, 11)
=======
__version_info__ = (3, 26, 0)
>>>>>>> f5001b87
__version__ = '.'.join(map(str, __version_info__))


class ConsistencyLevel(object):
    """
    Spcifies how many replicas must respond for an operation to be considered
    a success.  By default, ``ONE`` is used for all operations.
    """

    ANY = 0
    """
    Only requires that one replica receives the write *or* the coordinator
    stores a hint to replay later. Valid only for writes.
    """

    ONE = 1
    """
    Only one replica needs to respond to consider the operation a success
    """

    TWO = 2
    """
    Two replicas must respond to consider the operation a success
    """

    THREE = 3
    """
    Three replicas must respond to consider the operation a success
    """

    QUORUM = 4
    """
    ``ceil(RF/2) + 1`` replicas must respond to consider the operation a success
    """

    ALL = 5
    """
    All replicas must respond to consider the operation a success
    """

    LOCAL_QUORUM = 6
    """
    Requires a quorum of replicas in the local datacenter
    """

    EACH_QUORUM = 7
    """
    Requires a quorum of replicas in each datacenter
    """

    SERIAL = 8
    """
    For conditional inserts/updates that utilize Cassandra's lightweight
    transactions, this requires consensus among all replicas for the
    modified data.
    """

    LOCAL_SERIAL = 9
    """
    Like :attr:`~ConsistencyLevel.SERIAL`, but only requires consensus
    among replicas in the local datacenter.
    """

    LOCAL_ONE = 10
    """
    Sends a request only to replicas in the local datacenter and waits for
    one response.
    """

    @staticmethod
    def is_serial(cl):
        return cl == ConsistencyLevel.SERIAL or cl == ConsistencyLevel.LOCAL_SERIAL


ConsistencyLevel.value_to_name = {
    ConsistencyLevel.ANY: 'ANY',
    ConsistencyLevel.ONE: 'ONE',
    ConsistencyLevel.TWO: 'TWO',
    ConsistencyLevel.THREE: 'THREE',
    ConsistencyLevel.QUORUM: 'QUORUM',
    ConsistencyLevel.ALL: 'ALL',
    ConsistencyLevel.LOCAL_QUORUM: 'LOCAL_QUORUM',
    ConsistencyLevel.EACH_QUORUM: 'EACH_QUORUM',
    ConsistencyLevel.SERIAL: 'SERIAL',
    ConsistencyLevel.LOCAL_SERIAL: 'LOCAL_SERIAL',
    ConsistencyLevel.LOCAL_ONE: 'LOCAL_ONE'
}

ConsistencyLevel.name_to_value = {
    'ANY': ConsistencyLevel.ANY,
    'ONE': ConsistencyLevel.ONE,
    'TWO': ConsistencyLevel.TWO,
    'THREE': ConsistencyLevel.THREE,
    'QUORUM': ConsistencyLevel.QUORUM,
    'ALL': ConsistencyLevel.ALL,
    'LOCAL_QUORUM': ConsistencyLevel.LOCAL_QUORUM,
    'EACH_QUORUM': ConsistencyLevel.EACH_QUORUM,
    'SERIAL': ConsistencyLevel.SERIAL,
    'LOCAL_SERIAL': ConsistencyLevel.LOCAL_SERIAL,
    'LOCAL_ONE': ConsistencyLevel.LOCAL_ONE
}


def consistency_value_to_name(value):
    return ConsistencyLevel.value_to_name[value] if value is not None else "Not Set"


class ProtocolVersion(object):
    """
    Defines native protocol versions supported by this driver.
    """
    V1 = 1
    """
    v1, supported in Cassandra 1.2-->2.2
    """

    V2 = 2
    """
    v2, supported in Cassandra 2.0-->2.2;
    added support for lightweight transactions, batch operations, and automatic query paging.
    """

    V3 = 3
    """
    v3, supported in Cassandra 2.1-->3.x+;
    added support for protocol-level client-side timestamps (see :attr:`.Session.use_client_timestamp`),
    serial consistency levels for :class:`~.BatchStatement`, and an improved connection pool.
    """

    V4 = 4
    """
    v4, supported in Cassandra 2.2-->3.x+;
    added a number of new types, server warnings, new failure messages, and custom payloads. Details in the
    `project docs <https://github.com/apache/cassandra/blob/trunk/doc/native_protocol_v4.spec>`_
    """

    V5 = 5
    """
    v5, in beta from 3.x+. Finalised in 4.0-beta5
    """

    V6 = 6
    """
    v6, in beta from 4.0-beta5
    """

    DSE_V1 = 0x41
    """
    DSE private protocol v1, supported in DSE 5.1+
    """

    DSE_V2 = 0x42
    """
    DSE private protocol v2, supported in DSE 6.0+
    """

    SUPPORTED_VERSIONS = (DSE_V2, DSE_V1, V6, V5, V4, V3, V2, V1)
    """
    A tuple of all supported protocol versions
    """

    BETA_VERSIONS = (V6,)
    """
    A tuple of all beta protocol versions
    """

    MIN_SUPPORTED = min(SUPPORTED_VERSIONS)
    """
    Minimum protocol version supported by this driver.
    """

    MAX_SUPPORTED = max(SUPPORTED_VERSIONS)
    """
    Maximum protocol version supported by this driver.
    """

    @classmethod
    def get_lower_supported(cls, previous_version):
        """
        Return the lower supported protocol version. Beta versions are omitted.
        """
        try:
            version = next(v for v in sorted(ProtocolVersion.SUPPORTED_VERSIONS, reverse=True) if
                           v not in ProtocolVersion.BETA_VERSIONS and v < previous_version)
        except StopIteration:
            version = 0

        return version

    @classmethod
    def uses_int_query_flags(cls, version):
        return version >= cls.V5

    @classmethod
    def uses_prepare_flags(cls, version):
        return version >= cls.V5 and version != cls.DSE_V1

    @classmethod
    def uses_prepared_metadata(cls, version):
        return version >= cls.V5 and version != cls.DSE_V1

    @classmethod
    def uses_error_code_map(cls, version):
        return version >= cls.V5

    @classmethod
    def uses_keyspace_flag(cls, version):
        return version >= cls.V5 and version != cls.DSE_V1

    @classmethod
    def has_continuous_paging_support(cls, version):
        return version >= cls.DSE_V1

    @classmethod
    def has_continuous_paging_next_pages(cls, version):
        return version >= cls.DSE_V2

    @classmethod
    def has_checksumming_support(cls, version):
        return cls.V5 <= version < cls.DSE_V1


class WriteType(object):
    """
    For usage with :class:`.RetryPolicy`, this describe a type
    of write operation.
    """

    SIMPLE = 0
    """
    A write to a single partition key. Such writes are guaranteed to be atomic
    and isolated.
    """

    BATCH = 1
    """
    A write to multiple partition keys that used the distributed batch log to
    ensure atomicity.
    """

    UNLOGGED_BATCH = 2
    """
    A write to multiple partition keys that did not use the distributed batch
    log. Atomicity for such writes is not guaranteed.
    """

    COUNTER = 3
    """
    A counter write (for one or multiple partition keys). Such writes should
    not be replayed in order to avoid overcount.
    """

    BATCH_LOG = 4
    """
    The initial write to the distributed batch log that Cassandra performs
    internally before a BATCH write.
    """

    CAS = 5
    """
    A lighweight-transaction write, such as "DELETE ... IF EXISTS".
    """

    VIEW = 6
    """
    This WriteType is only seen in results for requests that were unable to
    complete MV operations.
    """

    CDC = 7
    """
    This WriteType is only seen in results for requests that were unable to
    complete CDC operations.
    """


WriteType.name_to_value = {
    'SIMPLE': WriteType.SIMPLE,
    'BATCH': WriteType.BATCH,
    'UNLOGGED_BATCH': WriteType.UNLOGGED_BATCH,
    'COUNTER': WriteType.COUNTER,
    'BATCH_LOG': WriteType.BATCH_LOG,
    'CAS': WriteType.CAS,
    'VIEW': WriteType.VIEW,
    'CDC': WriteType.CDC
}


WriteType.value_to_name = {v: k for k, v in WriteType.name_to_value.items()}


class SchemaChangeType(object):
    DROPPED = 'DROPPED'
    CREATED = 'CREATED'
    UPDATED = 'UPDATED'


class SchemaTargetType(object):
    KEYSPACE = 'KEYSPACE'
    TABLE = 'TABLE'
    TYPE = 'TYPE'
    FUNCTION = 'FUNCTION'
    AGGREGATE = 'AGGREGATE'


class SignatureDescriptor(object):

    def __init__(self, name, argument_types):
        self.name = name
        self.argument_types = argument_types

    @property
    def signature(self):
        """
        function signature string in the form 'name([type0[,type1[...]]])'

        can be used to uniquely identify overloaded function names within a keyspace
        """
        return self.format_signature(self.name, self.argument_types)

    @staticmethod
    def format_signature(name, argument_types):
        return "%s(%s)" % (name, ','.join(t for t in argument_types))

    def __repr__(self):
        return "%s(%s, %s)" % (self.__class__.__name__, self.name, self.argument_types)


class UserFunctionDescriptor(SignatureDescriptor):
    """
    Describes a User function by name and argument signature
    """

    name = None
    """
    name of the function
    """

    argument_types = None
    """
    Ordered list of CQL argument type names comprising the type signature
    """


class UserAggregateDescriptor(SignatureDescriptor):
    """
    Describes a User aggregate function by name and argument signature
    """

    name = None
    """
    name of the aggregate
    """

    argument_types = None
    """
    Ordered list of CQL argument type names comprising the type signature
    """


class DriverException(Exception):
    """
    Base for all exceptions explicitly raised by the driver.
    """
    pass


class RequestExecutionException(DriverException):
    """
    Base for request execution exceptions returned from the server.
    """
    pass


class Unavailable(RequestExecutionException):
    """
    There were not enough live replicas to satisfy the requested consistency
    level, so the coordinator node immediately failed the request without
    forwarding it to any replicas.
    """

    consistency = None
    """ The requested :class:`ConsistencyLevel` """

    required_replicas = None
    """ The number of replicas that needed to be live to complete the operation """

    alive_replicas = None
    """ The number of replicas that were actually alive """

    def __init__(self, summary_message, consistency=None, required_replicas=None, alive_replicas=None):
        self.consistency = consistency
        self.required_replicas = required_replicas
        self.alive_replicas = alive_replicas
        Exception.__init__(self, summary_message + ' info=' +
                           repr({'consistency': consistency_value_to_name(consistency),
                                 'required_replicas': required_replicas,
                                 'alive_replicas': alive_replicas}))


class Timeout(RequestExecutionException):
    """
    Replicas failed to respond to the coordinator node before timing out.
    """

    consistency = None
    """ The requested :class:`ConsistencyLevel` """

    required_responses = None
    """ The number of required replica responses """

    received_responses = None
    """
    The number of replicas that responded before the coordinator timed out
    the operation
    """

    def __init__(self, summary_message, consistency=None, required_responses=None,
                 received_responses=None, **kwargs):
        self.consistency = consistency
        self.required_responses = required_responses
        self.received_responses = received_responses

        if "write_type" in kwargs:
            kwargs["write_type"] = WriteType.value_to_name[kwargs["write_type"]]

        info = {'consistency': consistency_value_to_name(consistency),
                'required_responses': required_responses,
                'received_responses': received_responses}
        info.update(kwargs)

        Exception.__init__(self, summary_message + ' info=' + repr(info))


class ReadTimeout(Timeout):
    """
    A subclass of :exc:`Timeout` for read operations.

    This indicates that the replicas failed to respond to the coordinator
    node before the configured timeout. This timeout is configured in
    ``cassandra.yaml`` with the ``read_request_timeout_in_ms``
    and ``range_request_timeout_in_ms`` options.
    """

    data_retrieved = None
    """
    A boolean indicating whether the requested data was retrieved
    by the coordinator from any replicas before it timed out the
    operation
    """

    def __init__(self, message, data_retrieved=None, **kwargs):
        Timeout.__init__(self, message, **kwargs)
        self.data_retrieved = data_retrieved


class WriteTimeout(Timeout):
    """
    A subclass of :exc:`Timeout` for write operations.

    This indicates that the replicas failed to respond to the coordinator
    node before the configured timeout. This timeout is configured in
    ``cassandra.yaml`` with the ``write_request_timeout_in_ms``
    option.
    """

    write_type = None
    """
    The type of write operation, enum on :class:`~cassandra.policies.WriteType`
    """

    def __init__(self, message, write_type=None, **kwargs):
        kwargs["write_type"] = write_type
        Timeout.__init__(self, message, **kwargs)
        self.write_type = write_type


class CDCWriteFailure(RequestExecutionException):
    """
    Hit limit on data in CDC folder, writes are rejected
    """
    def __init__(self, message):
        Exception.__init__(self, message)


class CoordinationFailure(RequestExecutionException):
    """
    Replicas sent a failure to the coordinator.
    """

    consistency = None
    """ The requested :class:`ConsistencyLevel` """

    required_responses = None
    """ The number of required replica responses """

    received_responses = None
    """
    The number of replicas that responded before the coordinator timed out
    the operation
    """

    failures = None
    """
    The number of replicas that sent a failure message
    """

    error_code_map = None
    """
    A map of inet addresses to error codes representing replicas that sent
    a failure message.  Only set when `protocol_version` is 5 or higher.
    """

    def __init__(self, summary_message, consistency=None, required_responses=None,
                 received_responses=None, failures=None, error_code_map=None):
        self.consistency = consistency
        self.required_responses = required_responses
        self.received_responses = received_responses
        self.failures = failures
        self.error_code_map = error_code_map

        info_dict = {
            'consistency': consistency_value_to_name(consistency),
            'required_responses': required_responses,
            'received_responses': received_responses,
            'failures': failures
        }

        if error_code_map is not None:
            # make error codes look like "0x002a"
            formatted_map = dict((addr, '0x%04x' % err_code)
                                 for (addr, err_code) in error_code_map.items())
            info_dict['error_code_map'] = formatted_map

        Exception.__init__(self, summary_message + ' info=' + repr(info_dict))


class ReadFailure(CoordinationFailure):
    """
    A subclass of :exc:`CoordinationFailure` for read operations.

    This indicates that the replicas sent a failure message to the coordinator.
    """

    data_retrieved = None
    """
    A boolean indicating whether the requested data was retrieved
    by the coordinator from any replicas before it timed out the
    operation
    """

    def __init__(self, message, data_retrieved=None, **kwargs):
        CoordinationFailure.__init__(self, message, **kwargs)
        self.data_retrieved = data_retrieved


class WriteFailure(CoordinationFailure):
    """
    A subclass of :exc:`CoordinationFailure` for write operations.

    This indicates that the replicas sent a failure message to the coordinator.
    """

    write_type = None
    """
    The type of write operation, enum on :class:`~cassandra.policies.WriteType`
    """

    def __init__(self, message, write_type=None, **kwargs):
        CoordinationFailure.__init__(self, message, **kwargs)
        self.write_type = write_type


class FunctionFailure(RequestExecutionException):
    """
    User Defined Function failed during execution
    """

    keyspace = None
    """
    Keyspace of the function
    """

    function = None
    """
    Name of the function
    """

    arg_types = None
    """
    List of argument type names of the function
    """

    def __init__(self, summary_message, keyspace, function, arg_types):
        self.keyspace = keyspace
        self.function = function
        self.arg_types = arg_types
        Exception.__init__(self, summary_message)


class RequestValidationException(DriverException):
    """
    Server request validation failed
    """
    pass


class ConfigurationException(RequestValidationException):
    """
    Server indicated request errro due to current configuration
    """
    pass


class AlreadyExists(ConfigurationException):
    """
    An attempt was made to create a keyspace or table that already exists.
    """

    keyspace = None
    """
    The name of the keyspace that already exists, or, if an attempt was
    made to create a new table, the keyspace that the table is in.
    """

    table = None
    """
    The name of the table that already exists, or, if an attempt was
    make to create a keyspace, :const:`None`.
    """

    def __init__(self, keyspace=None, table=None):
        if table:
            message = "Table '%s.%s' already exists" % (keyspace, table)
        else:
            message = "Keyspace '%s' already exists" % (keyspace,)

        Exception.__init__(self, message)
        self.keyspace = keyspace
        self.table = table


class InvalidRequest(RequestValidationException):
    """
    A query was made that was invalid for some reason, such as trying to set
    the keyspace for a connection to a nonexistent keyspace.
    """
    pass


class Unauthorized(RequestValidationException):
    """
    The current user is not authorized to perform the requested operation.
    """
    pass


class AuthenticationFailed(DriverException):
    """
    Failed to authenticate.
    """
    pass


class OperationTimedOut(DriverException):
    """
    The operation took longer than the specified (client-side) timeout
    to complete.  This is not an error generated by Cassandra, only
    the driver.
    """

    errors = None
    """
    A dict of errors keyed by the :class:`~.Host` against which they occurred.
    """

    last_host = None
    """
    The last :class:`~.Host` this operation was attempted against.
    """

    def __init__(self, errors=None, last_host=None):
        self.errors = errors
        self.last_host = last_host
        message = "errors=%s, last_host=%s" % (self.errors, self.last_host)
        Exception.__init__(self, message)


class UnsupportedOperation(DriverException):
    """
    An attempt was made to use a feature that is not supported by the
    selected protocol version.  See :attr:`Cluster.protocol_version`
    for more details.
    """
    pass


class UnresolvableContactPoints(DriverException):
    """
    The driver was unable to resolve any provided hostnames.

    Note that this is *not* raised when a :class:`.Cluster` is created with no
    contact points, only when lookup fails for all hosts
    """
    pass<|MERGE_RESOLUTION|>--- conflicted
+++ resolved
@@ -22,11 +22,7 @@
 
 logging.getLogger('cassandra').addHandler(NullHandler())
 
-<<<<<<< HEAD
-__version_info__ = (3, 25, 11)
-=======
 __version_info__ = (3, 26, 0)
->>>>>>> f5001b87
 __version__ = '.'.join(map(str, __version_info__))
 
 
