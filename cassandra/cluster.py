--- conflicted
+++ resolved
@@ -89,16 +89,11 @@
 from cassandra.datastax.insights.util import version_supports_insights
 
 from cassandra.datastax.graph import (graph_object_row_factory, GraphOptions, GraphSON1Serializer,
-<<<<<<< HEAD
                                       GraphProtocol, GraphSON2Serializer, GraphStatement, SimpleGraphStatement,
                                       graph_graphson2_row_factory, graph_graphson3_row_factory,
                                       GraphSON3Serializer)
 from cassandra.datastax.graph.query import _request_timeout_key, _GraphSONContextRowFactory
-=======
-                                      GraphProtocol, GraphSON2Serializer, GraphStatement, SimpleGraphStatement)
-from cassandra.datastax.graph.query import _request_timeout_key
 from cassandra.datastax import cloud as dscloud
->>>>>>> fdab49fd
 
 if six.PY3:
     long = int
