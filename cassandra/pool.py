--- conflicted
+++ resolved
@@ -872,22 +872,15 @@
         return list(connections.values()) if connections else []
 
     def get_state(self):
-<<<<<<< HEAD
         in_flights = [c.in_flight for c in list(self._connections.values())]
-        return {'shutdown': self.is_shutdown, 'open_count': self.open_count, 'in_flights': in_flights}
+        orphan_requests = [c.orphaned_request_ids for c in list(self._connections.values())]
+        return {'shutdown': self.is_shutdown, 'open_count': self.open_count, \
+                'in_flights': in_flights, 'orphan_requests': orphan_requests}
 
     @property
     def num_missing_or_needing_replacement(self):
         return self.host.sharding_info.shards_count \
             - sum(1 for c in self._connections.values() if not c.orphaned_threshold_reached)
-=======
-        connection = self._connection
-        open_count = 1 if connection and not (connection.is_closed or connection.is_defunct) else 0
-        in_flights = [connection.in_flight] if connection else []
-        orphan_requests = [connection.orphaned_request_ids] if connection else []
-        return {'shutdown': self.is_shutdown, 'open_count': open_count, \
-            'in_flights': in_flights, 'orphan_requests': orphan_requests}
->>>>>>> f5001b87
 
     @property
     def open_count(self):
