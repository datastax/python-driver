# Copyright DataStax, Inc.
#
# Licensed under the Apache License, Version 2.0 (the "License");
# you may not use this file except in compliance with the License.
# You may obtain a copy of the License at
#
# http://www.apache.org/licenses/LICENSE-2.0
#
# Unless required by applicable law or agreed to in writing, software
# distributed under the License is distributed on an "AS IS" BASIS,
# WITHOUT WARRANTIES OR CONDITIONS OF ANY KIND, either express or implied.
# See the License for the specific language governing permissions and
# limitations under the License.

from collections import namedtuple
from functools import lru_cache
from itertools import islice, cycle, groupby, repeat
import logging
import os
from random import randint, shuffle
from threading import Lock
import socket
import warnings

from cryptography.hazmat.primitives import padding
from cryptography.hazmat.primitives.ciphers import Cipher, algorithms, modes

from cassandra import WriteType as WT
from cassandra.cqltypes import _cqltypes


# This is done this way because WriteType was originally
# defined here and in order not to break the API.
# It may removed in the next mayor.
WriteType = WT


from cassandra import ConsistencyLevel, OperationTimedOut

log = logging.getLogger(__name__)


class HostDistance(object):
    """
    A measure of how "distant" a node is from the client, which
    may influence how the load balancer distributes requests
    and how many connections are opened to the node.
    """

    IGNORED = -1
    """
    A node with this distance should never be queried or have
    connections opened to it.
    """

    LOCAL = 0
    """
    Nodes with ``LOCAL`` distance will be preferred for operations
    under some load balancing policies (such as :class:`.DCAwareRoundRobinPolicy`)
    and will have a greater number of connections opened against
    them by default.

    This distance is typically used for nodes within the same
    datacenter as the client.
    """

    REMOTE = 1
    """
    Nodes with ``REMOTE`` distance will be treated as a last resort
    by some load balancing policies (such as :class:`.DCAwareRoundRobinPolicy`)
    and will have a smaller number of connections opened against
    them by default.

    This distance is typically used for nodes outside of the
    datacenter that the client is running in.
    """


class HostStateListener(object):

    def on_up(self, host):
        """ Called when a node is marked up. """
        raise NotImplementedError()

    def on_down(self, host):
        """ Called when a node is marked down. """
        raise NotImplementedError()

    def on_add(self, host):
        """
        Called when a node is added to the cluster.  The newly added node
        should be considered up.
        """
        raise NotImplementedError()

    def on_remove(self, host):
        """ Called when a node is removed from the cluster. """
        raise NotImplementedError()


class LoadBalancingPolicy(HostStateListener):
    """
    Load balancing policies are used to decide how to distribute
    requests among all possible coordinator nodes in the cluster.

    In particular, they may focus on querying "near" nodes (those
    in a local datacenter) or on querying nodes who happen to
    be replicas for the requested data.

    You may also use subclasses of :class:`.LoadBalancingPolicy` for
    custom behavior.
    """

    _hosts_lock = None

    def __init__(self):
        self._hosts_lock = Lock()

    def distance(self, host):
        """
        Returns a measure of how remote a :class:`~.pool.Host` is in
        terms of the :class:`.HostDistance` enums.
        """
        raise NotImplementedError()

    def populate(self, cluster, hosts):
        """
        This method is called to initialize the load balancing
        policy with a set of :class:`.Host` instances before its
        first use.  The `cluster` parameter is an instance of
        :class:`.Cluster`.
        """
        raise NotImplementedError()

    def make_query_plan(self, working_keyspace=None, query=None):
        """
        Given a :class:`~.query.Statement` instance, return a iterable
        of :class:`.Host` instances which should be queried in that
        order.  A generator may work well for custom implementations
        of this method.

        Note that the `query` argument may be :const:`None` when preparing
        statements.

        `working_keyspace` should be the string name of the current keyspace,
        as set through :meth:`.Session.set_keyspace()` or with a ``USE``
        statement.
        """
        raise NotImplementedError()

    def check_supported(self):
        """
        This will be called after the cluster Metadata has been initialized.
        If the load balancing policy implementation cannot be supported for
        some reason (such as a missing C extension), this is the point at
        which it should raise an exception.
        """
        pass


class RoundRobinPolicy(LoadBalancingPolicy):
    """
    A subclass of :class:`.LoadBalancingPolicy` which evenly
    distributes queries across all nodes in the cluster,
    regardless of what datacenter the nodes may be in.
    """
    _live_hosts = frozenset(())
    _position = 0

    def populate(self, cluster, hosts):
        self._live_hosts = frozenset(hosts)
        if len(hosts) > 1:
            self._position = randint(0, len(hosts) - 1)

    def distance(self, host):
        return HostDistance.LOCAL

    def make_query_plan(self, working_keyspace=None, query=None):
        # not thread-safe, but we don't care much about lost increments
        # for the purposes of load balancing
        pos = self._position
        self._position += 1

        hosts = self._live_hosts
        length = len(hosts)
        if length:
            pos %= length
            return islice(cycle(hosts), pos, pos + length)
        else:
            return []

    def on_up(self, host):
        with self._hosts_lock:
            self._live_hosts = self._live_hosts.union((host, ))

    def on_down(self, host):
        with self._hosts_lock:
            self._live_hosts = self._live_hosts.difference((host, ))

    def on_add(self, host):
        with self._hosts_lock:
            self._live_hosts = self._live_hosts.union((host, ))

    def on_remove(self, host):
        with self._hosts_lock:
            self._live_hosts = self._live_hosts.difference((host, ))


class DCAwareRoundRobinPolicy(LoadBalancingPolicy):
    """
    Similar to :class:`.RoundRobinPolicy`, but prefers hosts
    in the local datacenter and only uses nodes in remote
    datacenters as a last resort.
    """

    local_dc = None
    used_hosts_per_remote_dc = 0

    def __init__(self, local_dc='', used_hosts_per_remote_dc=0):
        """
        The `local_dc` parameter should be the name of the datacenter
        (such as is reported by ``nodetool ring``) that should
        be considered local. If not specified, the driver will choose
        a local_dc based on the first host among :attr:`.Cluster.contact_points`
        having a valid DC. If relying on this mechanism, all specified
        contact points should be nodes in a single, local DC.

        `used_hosts_per_remote_dc` controls how many nodes in
        each remote datacenter will have connections opened
        against them. In other words, `used_hosts_per_remote_dc` hosts
        will be considered :attr:`~.HostDistance.REMOTE` and the
        rest will be considered :attr:`~.HostDistance.IGNORED`.
        By default, all remote hosts are ignored.
        """
        self.local_dc = local_dc
        self.used_hosts_per_remote_dc = used_hosts_per_remote_dc
        self._dc_live_hosts = {}
        self._position = 0
        self._endpoints = []
        LoadBalancingPolicy.__init__(self)

    def _dc(self, host):
        return host.datacenter or self.local_dc

    def populate(self, cluster, hosts):
        for dc, dc_hosts in groupby(hosts, lambda h: self._dc(h)):
            self._dc_live_hosts[dc] = tuple(set(dc_hosts))

        if not self.local_dc:
            self._endpoints = [
                endpoint
                for endpoint in cluster.endpoints_resolved]

        self._position = randint(0, len(hosts) - 1) if hosts else 0

    def distance(self, host):
        dc = self._dc(host)
        if dc == self.local_dc:
            return HostDistance.LOCAL

        if not self.used_hosts_per_remote_dc:
            return HostDistance.IGNORED
        else:
            dc_hosts = self._dc_live_hosts.get(dc)
            if not dc_hosts:
                return HostDistance.IGNORED

            if host in list(dc_hosts)[:self.used_hosts_per_remote_dc]:
                return HostDistance.REMOTE
            else:
                return HostDistance.IGNORED

    def make_query_plan(self, working_keyspace=None, query=None):
        # not thread-safe, but we don't care much about lost increments
        # for the purposes of load balancing
        pos = self._position
        self._position += 1

        local_live = self._dc_live_hosts.get(self.local_dc, ())
        pos = (pos % len(local_live)) if local_live else 0
        for host in islice(cycle(local_live), pos, pos + len(local_live)):
            yield host

        # the dict can change, so get candidate DCs iterating over keys of a copy
        other_dcs = [dc for dc in self._dc_live_hosts.copy().keys() if dc != self.local_dc]
        for dc in other_dcs:
            remote_live = self._dc_live_hosts.get(dc, ())
            for host in remote_live[:self.used_hosts_per_remote_dc]:
                yield host

    def on_up(self, host):
        # not worrying about threads because this will happen during
        # control connection startup/refresh
        if not self.local_dc and host.datacenter:
            if host.endpoint in self._endpoints:
                self.local_dc = host.datacenter
                log.info("Using datacenter '%s' for DCAwareRoundRobinPolicy (via host '%s'); "
                         "if incorrect, please specify a local_dc to the constructor, "
                         "or limit contact points to local cluster nodes" %
                         (self.local_dc, host.endpoint))
                del self._endpoints

        dc = self._dc(host)
        with self._hosts_lock:
            current_hosts = self._dc_live_hosts.get(dc, ())
            if host not in current_hosts:
                self._dc_live_hosts[dc] = current_hosts + (host, )

    def on_down(self, host):
        dc = self._dc(host)
        with self._hosts_lock:
            current_hosts = self._dc_live_hosts.get(dc, ())
            if host in current_hosts:
                hosts = tuple(h for h in current_hosts if h != host)
                if hosts:
                    self._dc_live_hosts[dc] = hosts
                else:
                    del self._dc_live_hosts[dc]

    def on_add(self, host):
        self.on_up(host)

    def on_remove(self, host):
        self.on_down(host)


class TokenAwarePolicy(LoadBalancingPolicy):
    """
    A :class:`.LoadBalancingPolicy` wrapper that adds token awareness to
    a child policy.

    This alters the child policy's behavior so that it first attempts to
    send queries to :attr:`~.HostDistance.LOCAL` replicas (as determined
    by the child policy) based on the :class:`.Statement`'s
    :attr:`~.Statement.routing_key`. If :attr:`.shuffle_replicas` is
    truthy, these replicas will be yielded in a random order. Once those
    hosts are exhausted, the remaining hosts in the child policy's query
    plan will be used in the order provided by the child policy.

    If no :attr:`~.Statement.routing_key` is set on the query, the child
    policy's query plan will be used as is.
    """

    _child_policy = None
    _cluster_metadata = None
    shuffle_replicas = False
    """
    Yield local replicas in a random order.
    """

    def __init__(self, child_policy, shuffle_replicas=False):
        self._child_policy = child_policy
        self.shuffle_replicas = shuffle_replicas

    def populate(self, cluster, hosts):
        self._cluster_metadata = cluster.metadata
        self._child_policy.populate(cluster, hosts)

    def check_supported(self):
        if not self._cluster_metadata.can_support_partitioner():
            raise RuntimeError(
                '%s cannot be used with the cluster partitioner (%s) because '
                'the relevant C extension for this driver was not compiled. '
                'See the installation instructions for details on building '
                'and installing the C extensions.' %
                (self.__class__.__name__, self._cluster_metadata.partitioner))

    def distance(self, *args, **kwargs):
        return self._child_policy.distance(*args, **kwargs)

    def make_query_plan(self, working_keyspace=None, query=None):
        if query and query.keyspace:
            keyspace = query.keyspace
        else:
            keyspace = working_keyspace

        child = self._child_policy
        if query is None:
            for host in child.make_query_plan(keyspace, query):
                yield host
        else:
            routing_key = query.routing_key
            if routing_key is None or keyspace is None:
                for host in child.make_query_plan(keyspace, query):
                    yield host
            else:
                replicas = self._cluster_metadata.get_replicas(keyspace, routing_key)
                if self.shuffle_replicas:
                    shuffle(replicas)
                for replica in replicas:
                    if replica.is_up and \
                            child.distance(replica) == HostDistance.LOCAL:
                        yield replica

                for host in child.make_query_plan(keyspace, query):
                    # skip if we've already listed this host
                    if host not in replicas or \
                            child.distance(host) == HostDistance.REMOTE:
                        yield host

    def on_up(self, *args, **kwargs):
        return self._child_policy.on_up(*args, **kwargs)

    def on_down(self, *args, **kwargs):
        return self._child_policy.on_down(*args, **kwargs)

    def on_add(self, *args, **kwargs):
        return self._child_policy.on_add(*args, **kwargs)

    def on_remove(self, *args, **kwargs):
        return self._child_policy.on_remove(*args, **kwargs)


class WhiteListRoundRobinPolicy(RoundRobinPolicy):
    """
    A subclass of :class:`.RoundRobinPolicy` which evenly
    distributes queries across all nodes in the cluster,
    regardless of what datacenter the nodes may be in, but
    only if that node exists in the list of allowed nodes

    This policy is addresses the issue described in
    https://datastax-oss.atlassian.net/browse/JAVA-145
    Where connection errors occur when connection
    attempts are made to private IP addresses remotely
    """

    def __init__(self, hosts):
        """
        The `hosts` parameter should be a sequence of hosts to permit
        connections to.
        """
        self._allowed_hosts = tuple(hosts)
        self._allowed_hosts_resolved = [endpoint[4][0] for a in self._allowed_hosts
                                        for endpoint in socket.getaddrinfo(a, None, socket.AF_UNSPEC, socket.SOCK_STREAM)]

        RoundRobinPolicy.__init__(self)

    def populate(self, cluster, hosts):
        self._live_hosts = frozenset(h for h in hosts if h.address in self._allowed_hosts_resolved)

        if len(hosts) <= 1:
            self._position = 0
        else:
            self._position = randint(0, len(hosts) - 1)

    def distance(self, host):
        if host.address in self._allowed_hosts_resolved:
            return HostDistance.LOCAL
        else:
            return HostDistance.IGNORED

    def on_up(self, host):
        if host.address in self._allowed_hosts_resolved:
            RoundRobinPolicy.on_up(self, host)

    def on_add(self, host):
        if host.address in self._allowed_hosts_resolved:
            RoundRobinPolicy.on_add(self, host)


class HostFilterPolicy(LoadBalancingPolicy):
    """
    A :class:`.LoadBalancingPolicy` subclass configured with a child policy,
    and a single-argument predicate. This policy defers to the child policy for
    hosts where ``predicate(host)`` is truthy. Hosts for which
    ``predicate(host)`` is falsey will be considered :attr:`.IGNORED`, and will
    not be used in a query plan.

    This can be used in the cases where you need a whitelist or blacklist
    policy, e.g. to prepare for decommissioning nodes or for testing:

    .. code-block:: python

        def address_is_ignored(host):
            return host.address in [ignored_address0, ignored_address1]

        blacklist_filter_policy = HostFilterPolicy(
            child_policy=RoundRobinPolicy(),
            predicate=address_is_ignored
        )

        cluster = Cluster(
            primary_host,
            load_balancing_policy=blacklist_filter_policy,
        )

    See the note in the :meth:`.make_query_plan` documentation for a caveat on
    how wrapping ordering polices (e.g. :class:`.RoundRobinPolicy`) may break
    desirable properties of the wrapped policy.

    Please note that whitelist and blacklist policies are not recommended for
    general, day-to-day use. You probably want something like
    :class:`.DCAwareRoundRobinPolicy`, which prefers a local DC but has
    fallbacks, over a brute-force method like whitelisting or blacklisting.
    """

    def __init__(self, child_policy, predicate):
        """
        :param child_policy: an instantiated :class:`.LoadBalancingPolicy`
                             that this one will defer to.
        :param predicate: a one-parameter function that takes a :class:`.Host`.
                          If it returns a falsey value, the :class:`.Host` will
                          be :attr:`.IGNORED` and not returned in query plans.
        """
        super(HostFilterPolicy, self).__init__()
        self._child_policy = child_policy
        self._predicate = predicate

    def on_up(self, host, *args, **kwargs):
        return self._child_policy.on_up(host, *args, **kwargs)

    def on_down(self, host, *args, **kwargs):
        return self._child_policy.on_down(host, *args, **kwargs)

    def on_add(self, host, *args, **kwargs):
        return self._child_policy.on_add(host, *args, **kwargs)

    def on_remove(self, host, *args, **kwargs):
        return self._child_policy.on_remove(host, *args, **kwargs)

    @property
    def predicate(self):
        """
        A predicate, set on object initialization, that takes a :class:`.Host`
        and returns a value. If the value is falsy, the :class:`.Host` is
        :class:`~HostDistance.IGNORED`. If the value is truthy,
        :class:`.HostFilterPolicy` defers to the child policy to determine the
        host's distance.

        This is a read-only value set in ``__init__``, implemented as a
        ``property``.
        """
        return self._predicate

    def distance(self, host):
        """
        Checks if ``predicate(host)``, then returns
        :attr:`~HostDistance.IGNORED` if falsey, and defers to the child policy
        otherwise.
        """
        if self.predicate(host):
            return self._child_policy.distance(host)
        else:
            return HostDistance.IGNORED

    def populate(self, cluster, hosts):
        self._child_policy.populate(cluster=cluster, hosts=hosts)

    def make_query_plan(self, working_keyspace=None, query=None):
        """
        Defers to the child policy's
        :meth:`.LoadBalancingPolicy.make_query_plan` and filters the results.

        Note that this filtering may break desirable properties of the wrapped
        policy in some cases. For instance, imagine if you configure this
        policy to filter out ``host2``, and to wrap a round-robin policy that
        rotates through three hosts in the order ``host1, host2, host3``,
        ``host2, host3, host1``, ``host3, host1, host2``, repeating. This
        policy will yield ``host1, host3``, ``host3, host1``, ``host3, host1``,
        disproportionately favoring ``host3``.
        """
        child_qp = self._child_policy.make_query_plan(
            working_keyspace=working_keyspace, query=query
        )
        for host in child_qp:
            if self.predicate(host):
                yield host

    def check_supported(self):
        return self._child_policy.check_supported()


class ConvictionPolicy(object):
    """
    A policy which decides when hosts should be considered down
    based on the types of failures and the number of failures.

    If custom behavior is needed, this class may be subclassed.
    """

    def __init__(self, host):
        """
        `host` is an instance of :class:`.Host`.
        """
        self.host = host

    def add_failure(self, connection_exc):
        """
        Implementations should return :const:`True` if the host should be
        convicted, :const:`False` otherwise.
        """
        raise NotImplementedError()

    def reset(self):
        """
        Implementations should clear out any convictions or state regarding
        the host.
        """
        raise NotImplementedError()


class SimpleConvictionPolicy(ConvictionPolicy):
    """
    The default implementation of :class:`ConvictionPolicy`,
    which simply marks a host as down after the first failure
    of any kind.
    """

    def add_failure(self, connection_exc):
        return not isinstance(connection_exc, OperationTimedOut)

    def reset(self):
        pass


class ReconnectionPolicy(object):
    """
    This class and its subclasses govern how frequently an attempt is made
    to reconnect to nodes that are marked as dead.

    If custom behavior is needed, this class may be subclassed.
    """

    def new_schedule(self):
        """
        This should return a finite or infinite iterable of delays (each as a
        floating point number of seconds) inbetween each failed reconnection
        attempt.  Note that if the iterable is finite, reconnection attempts
        will cease once the iterable is exhausted.
        """
        raise NotImplementedError()


class ConstantReconnectionPolicy(ReconnectionPolicy):
    """
    A :class:`.ReconnectionPolicy` subclass which sleeps for a fixed delay
    inbetween each reconnection attempt.
    """

    def __init__(self, delay, max_attempts=64):
        """
        `delay` should be a floating point number of seconds to wait inbetween
        each attempt.

        `max_attempts` should be a total number of attempts to be made before
        giving up, or :const:`None` to continue reconnection attempts forever.
        The default is 64.
        """
        if delay < 0:
            raise ValueError("delay must not be negative")
        if max_attempts is not None and max_attempts < 0:
            raise ValueError("max_attempts must not be negative")

        self.delay = delay
        self.max_attempts = max_attempts

    def new_schedule(self):
        if self.max_attempts:
            return repeat(self.delay, self.max_attempts)
        return repeat(self.delay)


class ExponentialReconnectionPolicy(ReconnectionPolicy):
    """
    A :class:`.ReconnectionPolicy` subclass which exponentially increases
    the length of the delay inbetween each reconnection attempt up to
    a set maximum delay.

    A random amount of jitter (+/- 15%) will be added to the pure exponential
    delay value to avoid the situations where many reconnection handlers are
    trying to reconnect at exactly the same time.
    """

    # TODO: max_attempts is 64 to preserve legacy default behavior
    # consider changing to None in major release to prevent the policy
    # giving up forever
    def __init__(self, base_delay, max_delay, max_attempts=64):
        """
        `base_delay` and `max_delay` should be in floating point units of
        seconds.

        `max_attempts` should be a total number of attempts to be made before
        giving up, or :const:`None` to continue reconnection attempts forever.
        The default is 64.
        """
        if base_delay < 0 or max_delay < 0:
            raise ValueError("Delays may not be negative")

        if max_delay < base_delay:
            raise ValueError("Max delay must be greater than base delay")

        if max_attempts is not None and max_attempts < 0:
            raise ValueError("max_attempts must not be negative")

        self.base_delay = base_delay
        self.max_delay = max_delay
        self.max_attempts = max_attempts

    def new_schedule(self):
        i, overflowed = 0, False
        while self.max_attempts is None or i < self.max_attempts:
            if overflowed:
                yield self.max_delay
            else:
                try:
                    yield self._add_jitter(min(self.base_delay * (2 ** i), self.max_delay))
                except OverflowError:
                    overflowed = True
                    yield self.max_delay

            i += 1

    # Adds -+ 15% to the delay provided
    def _add_jitter(self, value):
        jitter = randint(85, 115)
        delay = (jitter * value) / 100
        return min(max(self.base_delay, delay), self.max_delay)


class RetryPolicy(object):
    """
    A policy that describes whether to retry, rethrow, or ignore coordinator
    timeout and unavailable failures. These are failures reported from the
    server side. Timeouts are configured by
    `settings in cassandra.yaml <https://github.com/apache/cassandra/blob/cassandra-2.1.4/conf/cassandra.yaml#L568-L584>`_.
    Unavailable failures occur when the coordinator cannot acheive the consistency
    level for a request. For further information see the method descriptions
    below.

    To specify a default retry policy, set the
    :attr:`.Cluster.default_retry_policy` attribute to an instance of this
    class or one of its subclasses.

    To specify a retry policy per query, set the :attr:`.Statement.retry_policy`
    attribute to an instance of this class or one of its subclasses.

    If custom behavior is needed for retrying certain operations,
    this class may be subclassed.
    """

    RETRY = 0
    """
    This should be returned from the below methods if the operation
    should be retried on the same connection.
    """

    RETHROW = 1
    """
    This should be returned from the below methods if the failure
    should be propagated and no more retries attempted.
    """

    IGNORE = 2
    """
    This should be returned from the below methods if the failure
    should be ignored but no more retries should be attempted.
    """

    RETRY_NEXT_HOST = 3
    """
    This should be returned from the below methods if the operation
    should be retried on another connection.
    """

    def on_read_timeout(self, query, consistency, required_responses,
                        received_responses, data_retrieved, retry_num):
        """
        This is called when a read operation times out from the coordinator's
        perspective (i.e. a replica did not respond to the coordinator in time).
        It should return a tuple with two items: one of the class enums (such
        as :attr:`.RETRY`) and a :class:`.ConsistencyLevel` to retry the
        operation at or :const:`None` to keep the same consistency level.

        `query` is the :class:`.Statement` that timed out.

        `consistency` is the :class:`.ConsistencyLevel` that the operation was
        attempted at.

        The `required_responses` and `received_responses` parameters describe
        how many replicas needed to respond to meet the requested consistency
        level and how many actually did respond before the coordinator timed
        out the request. `data_retrieved` is a boolean indicating whether
        any of those responses contained data (as opposed to just a digest).

        `retry_num` counts how many times the operation has been retried, so
        the first time this method is called, `retry_num` will be 0.

        By default, operations will be retried at most once, and only if
        a sufficient number of replicas responded (with data digests).
        """
        if retry_num != 0:
            return self.RETHROW, None
        elif received_responses >= required_responses and not data_retrieved:
            return self.RETRY, consistency
        else:
            return self.RETHROW, None

    def on_write_timeout(self, query, consistency, write_type,
                         required_responses, received_responses, retry_num):
        """
        This is called when a write operation times out from the coordinator's
        perspective (i.e. a replica did not respond to the coordinator in time).

        `query` is the :class:`.Statement` that timed out.

        `consistency` is the :class:`.ConsistencyLevel` that the operation was
        attempted at.

        `write_type` is one of the :class:`.WriteType` enums describing the
        type of write operation.

        The `required_responses` and `received_responses` parameters describe
        how many replicas needed to acknowledge the write to meet the requested
        consistency level and how many replicas actually did acknowledge the
        write before the coordinator timed out the request.

        `retry_num` counts how many times the operation has been retried, so
        the first time this method is called, `retry_num` will be 0.

        By default, failed write operations will retried at most once, and
        they will only be retried if the `write_type` was
        :attr:`~.WriteType.BATCH_LOG`.
        """
        if retry_num != 0:
            return self.RETHROW, None
        elif write_type == WriteType.BATCH_LOG:
            return self.RETRY, consistency
        else:
            return self.RETHROW, None

    def on_unavailable(self, query, consistency, required_replicas, alive_replicas, retry_num):
        """
        This is called when the coordinator node determines that a read or
        write operation cannot be successful because the number of live
        replicas are too low to meet the requested :class:`.ConsistencyLevel`.
        This means that the read or write operation was never forwarded to
        any replicas.

        `query` is the :class:`.Statement` that failed.

        `consistency` is the :class:`.ConsistencyLevel` that the operation was
        attempted at.

        `required_replicas` is the number of replicas that would have needed to
        acknowledge the operation to meet the requested consistency level.
        `alive_replicas` is the number of replicas that the coordinator
        considered alive at the time of the request.

        `retry_num` counts how many times the operation has been retried, so
        the first time this method is called, `retry_num` will be 0.

        By default, if this is the first retry, it triggers a retry on the next
        host in the query plan with the same consistency level. If this is not the
        first retry, no retries will be attempted and the error will be re-raised.
        """
        return (self.RETRY_NEXT_HOST, None) if retry_num == 0 else (self.RETHROW, None)

    def on_request_error(self, query, consistency, error, retry_num):
        """
        This is called when an unexpected error happens. This can be in the
        following situations:

        * On a connection error
        * On server errors: overloaded, isBootstrapping, serverError, etc.

        `query` is the :class:`.Statement` that timed out.

        `consistency` is the :class:`.ConsistencyLevel` that the operation was
        attempted at.

        `error` the instance of the exception.

        `retry_num` counts how many times the operation has been retried, so
        the first time this method is called, `retry_num` will be 0.

        The default, it triggers a retry on the next host in the query plan
        with the same consistency level.
        """
        # TODO revisit this for the next major
        # To preserve the same behavior than before, we don't take retry_num into account
        return self.RETRY_NEXT_HOST, None


class FallthroughRetryPolicy(RetryPolicy):
    """
    A retry policy that never retries and always propagates failures to
    the application.
    """

    def on_read_timeout(self, *args, **kwargs):
        return self.RETHROW, None

    def on_write_timeout(self, *args, **kwargs):
        return self.RETHROW, None

    def on_unavailable(self, *args, **kwargs):
        return self.RETHROW, None

    def on_request_error(self, *args, **kwargs):
        return self.RETHROW, None


class DowngradingConsistencyRetryPolicy(RetryPolicy):
    """
    *Deprecated:* This retry policy will be removed in the next major release.

    A retry policy that sometimes retries with a lower consistency level than
    the one initially requested.

    **BEWARE**: This policy may retry queries using a lower consistency
    level than the one initially requested. By doing so, it may break
    consistency guarantees. In other words, if you use this retry policy,
    there are cases (documented below) where a read at :attr:`~.QUORUM`
    *may not* see a preceding write at :attr:`~.QUORUM`. Do not use this
    policy unless you have understood the cases where this can happen and
    are ok with that. It is also recommended to subclass this class so
    that queries that required a consistency level downgrade can be
    recorded (so that repairs can be made later, etc).

    This policy implements the same retries as :class:`.RetryPolicy`,
    but on top of that, it also retries in the following cases:

    * On a read timeout: if the number of replicas that responded is
      greater than one but lower than is required by the requested
      consistency level, the operation is retried at a lower consistency
      level.
    * On a write timeout: if the operation is an :attr:`~.UNLOGGED_BATCH`
      and at least one replica acknowledged the write, the operation is
      retried at a lower consistency level.  Furthermore, for other
      write types, if at least one replica acknowledged the write, the
      timeout is ignored.
    * On an unavailable exception: if at least one replica is alive, the
      operation is retried at a lower consistency level.

    The reasoning behind this retry policy is as follows: if, based
    on the information the Cassandra coordinator node returns, retrying the
    operation with the initially requested consistency has a chance to
    succeed, do it. Otherwise, if based on that information we know the
    initially requested consistency level cannot be achieved currently, then:

    * For writes, ignore the exception (thus silently failing the
      consistency requirement) if we know the write has been persisted on at
      least one replica.
    * For reads, try reading at a lower consistency level (thus silently
      failing the consistency requirement).

    In other words, this policy implements the idea that if the requested
    consistency level cannot be achieved, the next best thing for writes is
    to make sure the data is persisted, and that reading something is better
    than reading nothing, even if there is a risk of reading stale data.
    """
    def __init__(self, *args, **kwargs):
        super(DowngradingConsistencyRetryPolicy, self).__init__(*args, **kwargs)
        warnings.warn('DowngradingConsistencyRetryPolicy is deprecated '
                      'and will be removed in the next major release.',
                      DeprecationWarning)

    def _pick_consistency(self, num_responses):
        if num_responses >= 3:
            return self.RETRY, ConsistencyLevel.THREE
        elif num_responses >= 2:
            return self.RETRY, ConsistencyLevel.TWO
        elif num_responses >= 1:
            return self.RETRY, ConsistencyLevel.ONE
        else:
            return self.RETHROW, None

    def on_read_timeout(self, query, consistency, required_responses,
                        received_responses, data_retrieved, retry_num):
        if retry_num != 0:
            return self.RETHROW, None
        elif ConsistencyLevel.is_serial(consistency):
            # Downgrading does not make sense for a CAS read query
            return self.RETHROW, None
        elif received_responses < required_responses:
            return self._pick_consistency(received_responses)
        elif not data_retrieved:
            return self.RETRY, consistency
        else:
            return self.RETHROW, None

    def on_write_timeout(self, query, consistency, write_type,
                         required_responses, received_responses, retry_num):
        if retry_num != 0:
            return self.RETHROW, None

        if write_type in (WriteType.SIMPLE, WriteType.BATCH, WriteType.COUNTER):
            if received_responses > 0:
                # persisted on at least one replica
                return self.IGNORE, None
            else:
                return self.RETHROW, None
        elif write_type == WriteType.UNLOGGED_BATCH:
            return self._pick_consistency(received_responses)
        elif write_type == WriteType.BATCH_LOG:
            return self.RETRY, consistency

        return self.RETHROW, None

    def on_unavailable(self, query, consistency, required_replicas, alive_replicas, retry_num):
        if retry_num != 0:
            return self.RETHROW, None
        elif ConsistencyLevel.is_serial(consistency):
            # failed at the paxos phase of a LWT, retry on the next host
            return self.RETRY_NEXT_HOST, None
        else:
            return self._pick_consistency(alive_replicas)


class AddressTranslator(object):
    """
    Interface for translating cluster-defined endpoints.

    The driver discovers nodes using server metadata and topology change events. Normally,
    the endpoint defined by the server is the right way to connect to a node. In some environments,
    these addresses may not be reachable, or not preferred (public vs. private IPs in cloud environments,
    suboptimal routing, etc). This interface allows for translating from server defined endpoints to
    preferred addresses for driver connections.

    *Note:* :attr:`~Cluster.contact_points` provided while creating the :class:`~.Cluster` instance are not
    translated using this mechanism -- only addresses received from Cassandra nodes are.
    """
    def translate(self, addr):
        """
        Accepts the node ip address, and returns a translated address to be used connecting to this node.
        """
        raise NotImplementedError()


class IdentityTranslator(AddressTranslator):
    """
    Returns the endpoint with no translation
    """
    def translate(self, addr):
        return addr


class EC2MultiRegionTranslator(AddressTranslator):
    """
    Resolves private ips of the hosts in the same datacenter as the client, and public ips of hosts in other datacenters.
    """
    def translate(self, addr):
        """
        Reverse DNS the public broadcast_address, then lookup that hostname to get the AWS-resolved IP, which
        will point to the private IP address within the same datacenter.
        """
        # get family of this address so we translate to the same
        family = socket.getaddrinfo(addr, 0, socket.AF_UNSPEC, socket.SOCK_STREAM)[0][0]
        host = socket.getfqdn(addr)
        for a in socket.getaddrinfo(host, 0, family, socket.SOCK_STREAM):
            try:
                return a[4][0]
            except Exception:
                pass
        return addr


class SpeculativeExecutionPolicy(object):
    """
    Interface for specifying speculative execution plans
    """

    def new_plan(self, keyspace, statement):
        """
        Returns

        :param keyspace:
        :param statement:
        :return:
        """
        raise NotImplementedError()


class SpeculativeExecutionPlan(object):
    def next_execution(self, host):
        raise NotImplementedError()


class NoSpeculativeExecutionPlan(SpeculativeExecutionPlan):
    def next_execution(self, host):
        return -1


class NoSpeculativeExecutionPolicy(SpeculativeExecutionPolicy):

    def new_plan(self, keyspace, statement):
        return NoSpeculativeExecutionPlan()


class ConstantSpeculativeExecutionPolicy(SpeculativeExecutionPolicy):
    """
    A speculative execution policy that sends a new query every X seconds (**delay**) for a maximum of Y attempts (**max_attempts**).
    """

    def __init__(self, delay, max_attempts):
        self.delay = delay
        self.max_attempts = max_attempts

    class ConstantSpeculativeExecutionPlan(SpeculativeExecutionPlan):
        def __init__(self, delay, max_attempts):
            self.delay = delay
            self.remaining = max_attempts

        def next_execution(self, host):
            if self.remaining > 0:
                self.remaining -= 1
                return self.delay
            else:
                return -1

    def new_plan(self, keyspace, statement):
        return self.ConstantSpeculativeExecutionPlan(self.delay, self.max_attempts)


class WrapperPolicy(LoadBalancingPolicy):

    def __init__(self, child_policy):
        self._child_policy = child_policy

    def distance(self, *args, **kwargs):
        return self._child_policy.distance(*args, **kwargs)

    def populate(self, cluster, hosts):
        self._child_policy.populate(cluster, hosts)

    def on_up(self, *args, **kwargs):
        return self._child_policy.on_up(*args, **kwargs)

    def on_down(self, *args, **kwargs):
        return self._child_policy.on_down(*args, **kwargs)

    def on_add(self, *args, **kwargs):
        return self._child_policy.on_add(*args, **kwargs)

    def on_remove(self, *args, **kwargs):
        return self._child_policy.on_remove(*args, **kwargs)


class DefaultLoadBalancingPolicy(WrapperPolicy):
    """
    A :class:`.LoadBalancingPolicy` wrapper that adds the ability to target a specific host first.

    If no host is set on the query, the child policy's query plan will be used as is.
    """

    _cluster_metadata = None

    def populate(self, cluster, hosts):
        self._cluster_metadata = cluster.metadata
        self._child_policy.populate(cluster, hosts)

    def make_query_plan(self, working_keyspace=None, query=None):
        if query and query.keyspace:
            keyspace = query.keyspace
        else:
            keyspace = working_keyspace

        # TODO remove next major since execute(..., host=XXX) is now available
        addr = getattr(query, 'target_host', None) if query else None
        target_host = self._cluster_metadata.get_host(addr)

        child = self._child_policy
        if target_host and target_host.is_up:
            yield target_host
            for h in child.make_query_plan(keyspace, query):
                if h != target_host:
                    yield h
        else:
            for h in child.make_query_plan(keyspace, query):
                yield h


# TODO for backward compatibility, remove in next major
class DSELoadBalancingPolicy(DefaultLoadBalancingPolicy):
    """
    *Deprecated:* This will be removed in the next major release,
    consider using :class:`.DefaultLoadBalancingPolicy`.
    """
    def __init__(self, *args, **kwargs):
        super(DSELoadBalancingPolicy, self).__init__(*args, **kwargs)
        warnings.warn("DSELoadBalancingPolicy will be removed in 4.0. Consider using "
                      "DefaultLoadBalancingPolicy.", DeprecationWarning)


class NeverRetryPolicy(RetryPolicy):
    def _rethrow(self, *args, **kwargs):
        return self.RETHROW, None

    on_read_timeout = _rethrow
    on_write_timeout = _rethrow
    on_unavailable = _rethrow


ColDesc = namedtuple('ColDesc', ['ks', 'table', 'col'])
ColData = namedtuple('ColData', ['key','type'])

class ColumnEncryptionPolicy(object):
    """
    A policy enabling (mostly) transparent encryption and decryption of data before it is
    sent to the cluster.

    Key materials and other configurations are specified on a per-column basis.  This policy can
    then be used by driver structures which are aware of the underlying columns involved in their
    work.  In practice this includes the following cases:

    * Prepared statements - data for columns specified by the cluster's policy will be transparently
      encrypted before they are sent
    * Rows returned from any query - data for columns specified by the cluster's policy will be
      transparently decrypted before they are returned to the user

    To enable this functionality, create an instance of this class (or more likely a subclass)
    before creating a cluster.  This policy should then be configured and supplied to the Cluster
    at creation time via the :attr:`.Cluster.column_encryption_policy` attribute.
    """

    def encrypt(self, coldesc, obj_bytes):
        """
        Encrypt the specified bytes using the cryptography materials for the specified column.
        Largely used internally, although this could also be used to encrypt values supplied
        to non-prepared statements in a way that is consistent with this policy.
        """
        raise NotImplementedError()

    def decrypt(self, coldesc, encrypted_bytes):
        """
        Decrypt the specified (encrypted) bytes using the cryptography materials for the
        specified column.  Used internally; could be used externally as well but there's
        not currently an obvious use case.
        """
        raise NotImplementedError()

    def add_column(self, coldesc, key):
        """
        Provide cryptography materials to be used when encrypted and/or decrypting data
        for the specified column.
        """
        raise NotImplementedError()

    def contains_column(self, coldesc):
        """
        Predicate to determine if a specific column is supported by this policy.
        Currently only used interally.
        """
        raise NotImplementedError()

<<<<<<< HEAD
=======
    def encode_and_encrypt(self, coldesc, obj):
        raise NotImplementedError()

# Both sizes below in
>>>>>>> 28fca76f
AES256_BLOCK_SIZE = 128
AES256_BLOCK_SIZE_BYTES = int(AES256_BLOCK_SIZE / 8)
AES256_KEY_SIZE = 256
AES256_KEY_SIZE_BYTES = int(AES256_KEY_SIZE / 8)

class AES256ColumnEncryptionPolicy(ColumnEncryptionPolicy):

    # CBC uses an IV that's the same size as the block size
    #
    # TODO: Need to find some way to expose mode options
    # (CBC etc.) without leaking classes from the underlying
    # impl here
    def __init__(self, mode = modes.CBC, iv = os.urandom(AES256_BLOCK_SIZE_BYTES)):

        self.mode = mode
        self.iv = iv

        # ColData for a given ColDesc is always preserved.  We only create a Cipher
        # when there's an actual need to for a given ColDesc
        self.coldata = {}
        self.ciphers = {}

    def encrypt(self, coldesc, obj_bytes):

        # AES256 has a 128-bit block size so if the input bytes don't align perfectly on
        # those blocks we have to pad them.  There's plenty of room for optimization here:
        #
        # * Instances of the PKCS7 padder should be managed in a bounded pool
        # * It would be nice if we could get a flag from encrypted data to indicate
        #   whether it was padded or not
        #   * Might be able to make this happen with a leading block of flags in encrypted data
        padder = padding.PKCS7(AES256_BLOCK_SIZE).padder()
        padded_bytes = padder.update(obj_bytes) + padder.finalize()

        cipher = self._get_cipher(coldesc)
        encryptor = cipher.encryptor()
        return encryptor.update(padded_bytes) + encryptor.finalize()

    def decrypt(self, coldesc, encrypted_bytes):

        cipher = self._get_cipher(coldesc)
        decryptor = cipher.decryptor()
        padded_bytes = decryptor.update(encrypted_bytes) + decryptor.finalize()

        unpadder = padding.PKCS7(AES256_BLOCK_SIZE).unpadder()
        return unpadder.update(padded_bytes) + unpadder.finalize()

    def add_column(self, coldesc, key, type):

        if not coldesc:
            raise ValueError("ColDesc supplied to add_column cannot be None")
        if not key:
            raise ValueError("Key supplied to add_column cannot be None")
        if not type:
            raise ValueError("Type supplied to add_column cannot be None")
        if type not in _cqltypes.keys():
            raise ValueError("Type %s is not a supported type".format(type))
        if not len(key) == AES256_KEY_SIZE_BYTES:
            raise ValueError("AES256 column encryption policy expects a 256-bit encryption key")
        self.coldata[coldesc] = ColData(key, _cqltypes[type])

    def contains_column(self, coldesc):
        return coldesc in self.coldata

    def encode_and_encrypt(self, coldesc, obj):
        if not coldesc:
            raise ValueError("ColDesc supplied to encode_and_encrypt cannot be None")
        if not obj:
            raise ValueError("Object supplied to encode_and_encrypt cannot be None")
        coldata = self.coldata.get(coldesc)
        if not coldata:
            raise ValueError("Could not find ColData for ColDesc %s".format(coldesc))
        return self.encrypt(coldesc, coldata.type.serialize(obj, None))

    def cache_info(self):
        return AES256ColumnEncryptionPolicy._build_cipher.cache_info()

    def column_type(self, coldesc):
        return self.coldata[coldesc].type

    def _get_cipher(self, coldesc):
        """
        Access relevant state from this instance necessary to create a Cipher and then get one,
        hopefully returning a cached instance if we've already done so (and it hasn't been evicted)
        """

        try:
            coldata = self.coldata[coldesc]
            return AES256ColumnEncryptionPolicy._build_cipher(coldata.key, self.mode, self.iv)
        except KeyError:
            raise ValueError("Could not find column {}".format(coldesc))

    # Explicitly use a class method here to avoid caching self
    @lru_cache(maxsize=128)
    def _build_cipher(key, mode, iv):
        return Cipher(algorithms.AES256(key), mode(iv))<|MERGE_RESOLUTION|>--- conflicted
+++ resolved
@@ -1243,13 +1243,9 @@
         """
         raise NotImplementedError()
 
-<<<<<<< HEAD
-=======
     def encode_and_encrypt(self, coldesc, obj):
         raise NotImplementedError()
 
-# Both sizes below in
->>>>>>> 28fca76f
 AES256_BLOCK_SIZE = 128
 AES256_BLOCK_SIZE_BYTES = int(AES256_BLOCK_SIZE / 8)
 AES256_KEY_SIZE = 256
