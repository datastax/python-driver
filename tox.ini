[tox]
envlist = py26,py27,pypy,py33

[testenv]
deps = nose
       mock
       ccm
       unittest2
       pip
       PyYAML
<<<<<<< HEAD
       six
commands = {envpython} setup.py build_ext --inplace
           nosetests --verbosity=2 tests/unit/

[testenv:py33]
deps = nose
       mock
       pip
       PyYAML
       six
=======
       scales
       blist
commands = {envpython} setup.py build_ext --inplace
           nosetests --verbosity=2 tests/unit/

[testenv:pypy]
deps = nose
       mock
       ccm
       unittest2
       pip
       PyYAML
       scales
>>>>>>> 9206341d
<|MERGE_RESOLUTION|>--- conflicted
+++ resolved
@@ -8,7 +8,6 @@
        unittest2
        pip
        PyYAML
-<<<<<<< HEAD
        six
 commands = {envpython} setup.py build_ext --inplace
            nosetests --verbosity=2 tests/unit/
@@ -19,7 +18,6 @@
        pip
        PyYAML
        six
-=======
        scales
        blist
 commands = {envpython} setup.py build_ext --inplace
@@ -33,4 +31,6 @@
        pip
        PyYAML
        scales
->>>>>>> 9206341d
+       six
+commands = {envpython} setup.py build_ext --inplace
+           nosetests --verbosity=2 tests/unit/