import copy
<<<<<<< HEAD
from datetime import datetime
from hashlib import md5
from time import time
from uuid import uuid1
from cqlengine import BaseContainerColumn, BaseValueManager, Map, Counter

from cqlengine.connection import connection_manager
from cqlengine.exceptions import CQLEngineException
from cqlengine.functions import BaseQueryFunction, format_timestamp
=======
import time
from datetime import datetime, timedelta
from cqlengine import BaseContainerColumn, Map, columns
from cqlengine.columns import Counter, List, Set

from cqlengine.connection import execute

from cqlengine.exceptions import CQLEngineException, ValidationError
from cqlengine.functions import Token, BaseQueryFunction, QueryValue
>>>>>>> 5876f2a8

#CQL 3 reference:
#http://www.datastax.com/docs/1.1/references/cql/index
from cqlengine.operators import InOperator, EqualsOperator, GreaterThanOperator, GreaterThanOrEqualOperator
from cqlengine.operators import LessThanOperator, LessThanOrEqualOperator, BaseWhereOperator
from cqlengine.statements import WhereClause, SelectStatement, DeleteStatement, UpdateStatement, AssignmentClause, InsertStatement, BaseCQLStatement, MapUpdateClause, MapDeleteClause, ListUpdateClause, SetUpdateClause, CounterUpdateClause


class QueryException(CQLEngineException): pass
class DoesNotExist(QueryException): pass
class MultipleObjectsReturned(QueryException): pass


class AbstractQueryableColumn(object):
    """
    exposes cql query operators through pythons
    builtin comparator symbols
    """

    def _get_column(self):
        raise NotImplementedError

    def __unicode__(self):
        raise NotImplementedError

    def __str__(self):
        return str(unicode(self))

    def _to_database(self, val):
        if isinstance(val, QueryValue):
            return val
        else:
            return self._get_column().to_database(val)

    def in_(self, item):
        """
        Returns an in operator

        used where you'd typically want to use python's `in` operator
        """
        return WhereClause(unicode(self), InOperator(), item)

    def __eq__(self, other):
        return WhereClause(unicode(self), EqualsOperator(), self._to_database(other))

    def __gt__(self, other):
        return WhereClause(unicode(self), GreaterThanOperator(), self._to_database(other))

    def __ge__(self, other):
        return WhereClause(unicode(self), GreaterThanOrEqualOperator(), self._to_database(other))

    def __lt__(self, other):
        return WhereClause(unicode(self), LessThanOperator(), self._to_database(other))

    def __le__(self, other):
        return WhereClause(unicode(self), LessThanOrEqualOperator(), self._to_database(other))


class BatchType(object):
    Unlogged    = 'UNLOGGED'
    Counter     = 'COUNTER'


class BatchQuery(object):
    """
    Handles the batching of queries

    http://www.datastax.com/docs/1.2/cql_cli/cql/BATCH
    """
    _consistency = None

    def __init__(self, batch_type=None, timestamp=None, consistency=None, execute_on_exception=False):
        """
        :param batch_type: (optional) One of batch type values available through BatchType enum
        :type batch_type: str or None
        :param timestamp: (optional) A datetime or timedelta object with desired timestamp to be applied
            to the batch transaction.
        :type timestamp: datetime or timedelta or None
        :param consistency: (optional) One of consistency values ("ANY", "ONE", "QUORUM" etc)
        :type consistency: str or None
        :param execute_on_exception: (Defaults to False) Indicates that when the BatchQuery instance is used
            as a context manager the queries accumulated within the context must be executed despite
            encountering an error within the context. By default, any exception raised from within
            the context scope will cause the batched queries not to be executed.
        :type execute_on_exception: bool
        :param callbacks: A list of functions to be executed after the batch executes. Note, that if the batch
            does not execute, the callbacks are not executed. This, thus, effectively is a list of "on success"
            callback handlers. If defined, must be a collection of callables.
        :type callbacks: list or set or tuple
        """
        self.queries = []
        self.batch_type = batch_type
        if timestamp is not None and not isinstance(timestamp, (datetime, timedelta)):
            raise CQLEngineException('timestamp object must be an instance of datetime')
        self.timestamp = timestamp
        self._consistency = consistency
        self._execute_on_exception = execute_on_exception
        self._callbacks = []

    def add_query(self, query):
        if not isinstance(query, BaseCQLStatement):
            raise CQLEngineException('only BaseCQLStatements can be added to a batch query')
        self.queries.append(query)

    def consistency(self, consistency):
        self._consistency = consistency

    def _execute_callbacks(self):
        for callback, args, kwargs in self._callbacks:
            callback(*args, **kwargs)

        # trying to clear up the ref counts for objects mentioned in the set
        del self._callbacks

    def add_callback(self, fn, *args, **kwargs):
        """Add a function and arguments to be passed to it to be executed after the batch executes.

        A batch can support multiple callbacks.

        Note, that if the batch does not execute, the callbacks are not executed.
        A callback, thus, is an "on batch success" handler.

        :param fn: Callable object
        :type fn: callable
        :param *args: Positional arguments to be passed to the callback at the time of execution
        :param **kwargs: Named arguments to be passed to the callback at the time of execution
        """
        if not callable(fn):
            raise ValueError("Value for argument 'fn' is {} and is not a callable object.".format(type(fn)))
        self._callbacks.append((fn, args, kwargs))

    def execute(self):
        if len(self.queries) == 0:
            # Empty batch is a no-op
            # except for callbacks
            self._execute_callbacks()
            return

        opener = 'BEGIN ' + (self.batch_type + ' ' if self.batch_type else '') + ' BATCH'
        if self.timestamp:
<<<<<<< HEAD
            ts = format_timestamp(self.timestamp)
=======

            if isinstance(self.timestamp, (int, long)):
                ts = self.timestamp
            elif isinstance(self.timestamp, (datetime, timedelta)):
                ts = self.timestamp
                if isinstance(self.timestamp, timedelta):
                    ts += datetime.now()  # Apply timedelta
                ts = long(time.mktime(ts.timetuple()) * 1e+6 + ts.microsecond)
            else:
                raise ValueError("Batch expects a long, a timedelta, or a datetime")

>>>>>>> 5876f2a8
            opener += ' USING TIMESTAMP {}'.format(ts)

        query_list = [opener]
        parameters = {}
        ctx_counter = 0
        for query in self.queries:
            query.update_context_id(ctx_counter)
            ctx = query.get_context()
            ctx_counter += len(ctx)
            query_list.append('  ' + str(query))
            parameters.update(ctx)

        query_list.append('APPLY BATCH;')

        execute('\n'.join(query_list), parameters, self._consistency)

        self.queries = []
        self._execute_callbacks()

    def __enter__(self):
        return self

    def __exit__(self, exc_type, exc_val, exc_tb):
        #don't execute if there was an exception by default
        if exc_type is not None and not self._execute_on_exception: return
        self.execute()


class AbstractQuerySet(object):

    def __init__(self, model):
        super(AbstractQuerySet, self).__init__()
        self.model = model

        #Where clause filters
        self._where = []

        #ordering arguments
        self._order = []

        self._allow_filtering = False

        #CQL has a default limit of 10000, it's defined here
        #because explicit is better than implicit
        self._limit = 10000

        #see the defer and only methods
        self._defer_fields = []
        self._only_fields = []

        self._values_list = False
        self._flat_values_list = False

        #results cache
        self._con = None
        self._cur = None
        self._result_cache = None
        self._result_idx = None

        self._batch = None
        self._ttl = None
        self._consistency = None
        self._timestamp = None

    @property
    def column_family_name(self):
        return self.model.column_family_name()

    def _execute(self, q):
        if self._batch:
            return self._batch.add_query(q)
        else:
            result = execute(q, consistency_level=self._consistency)
            return result

    def __unicode__(self):
        return unicode(self._select_query())

    def __str__(self):
        return str(self.__unicode__())

    def __call__(self, *args, **kwargs):
        return self.filter(*args, **kwargs)

    def __deepcopy__(self, memo):
        clone = self.__class__(self.model)
        for k, v in self.__dict__.items():
            if k in ['_con', '_cur', '_result_cache', '_result_idx']: # don't clone these
                clone.__dict__[k] = None
            elif k == '_batch':
                # we need to keep the same batch instance across
                # all queryset clones, otherwise the batched queries
                # fly off into other batch instances which are never
                # executed, thx @dokai
                clone.__dict__[k] = self._batch
            else:
                clone.__dict__[k] = copy.deepcopy(v, memo)

        return clone

    def __len__(self):
        self._execute_query()
        return len(self._result_cache)

    #----query generation / execution----

    def _select_fields(self):
        """ returns the fields to select """
        return []

    def _validate_select_where(self):
        """ put select query validation here """

    def _select_query(self):
        """
        Returns a select clause based on the given filter args
        """
        if self._where:
            self._validate_select_where()
        return SelectStatement(
            self.column_family_name,
            fields=self._select_fields(),
            where=self._where,
            order_by=self._order,
            limit=self._limit,
            allow_filtering=self._allow_filtering
        )

    #----Reads------

    def _execute_query(self):
        if self._batch:
            raise CQLEngineException("Only inserts, updates, and deletes are available in batch mode")
        if self._result_cache is None:
            self._result_cache = list(self._execute(self._select_query()))
            self._construct_result = self._get_result_constructor()

    def _fill_result_cache_to_idx(self, idx):
        self._execute_query()
        if self._result_idx is None:
            self._result_idx = -1

        qty = idx - self._result_idx
        if qty < 1:
            return
        else:
            for idx in range(qty):
                self._result_idx += 1
                self._result_cache[self._result_idx] = self._construct_result(self._result_cache[self._result_idx])

            #return the connection to the connection pool if we have all objects
            if self._result_cache and self._result_idx == (len(self._result_cache) - 1):
                self._con = None
                self._cur = None

    def __iter__(self):
        self._execute_query()

        for idx in range(len(self._result_cache)):
            instance = self._result_cache[idx]
            if isinstance(instance, dict):
                self._fill_result_cache_to_idx(idx)
            yield self._result_cache[idx]

    def __getitem__(self, s):
        self._execute_query()

        num_results = len(self._result_cache)

        if isinstance(s, slice):
            #calculate the amount of results that need to be loaded
            end = num_results if s.step is None else s.step
            if end < 0:
                end += num_results
            else:
                end -= 1
            self._fill_result_cache_to_idx(end)
            return self._result_cache[s.start:s.stop:s.step]
        else:
            #return the object at this index
            s = long(s)

            #handle negative indexing
            if s < 0: s += num_results

            if s >= num_results:
                raise IndexError
            else:
                self._fill_result_cache_to_idx(s)
                return self._result_cache[s]

    def _get_result_constructor(self):
        """
        Returns a function that will be used to instantiate query results
        """
        raise NotImplementedError

    def batch(self, batch_obj):
        """
        Adds a batch query to the mix
        :param batch_obj:
        :return:
        """
        if batch_obj is not None and not isinstance(batch_obj, BatchQuery):
            raise CQLEngineException('batch_obj must be a BatchQuery instance or None')
        clone = copy.deepcopy(self)
        clone._batch = batch_obj
        return clone

    def first(self):
        try:
            return iter(self).next()
        except StopIteration:
            return None

    def all(self):
        return copy.deepcopy(self)

    def consistency(self, consistency):
        clone = copy.deepcopy(self)
        clone._consistency = consistency
        return clone

    def _parse_filter_arg(self, arg):
        """
        Parses a filter arg in the format:
        <colname>__<op>
        :returns: colname, op tuple
        """
        statement = arg.rsplit('__', 1)
        if len(statement) == 1:
            return arg, None
        elif len(statement) == 2:
            return statement[0], statement[1]
        else:
            raise QueryException("Can't parse '{}'".format(arg))

    def filter(self, *args, **kwargs):
        """
        Adds WHERE arguments to the queryset, returning a new queryset

        #TODO: show examples

        :rtype: AbstractQuerySet
        """
        #add arguments to the where clause filters
        if kwargs.values().count(None):
            raise CQLEngineException("None values on filter are not allowed")

        clone = copy.deepcopy(self)
        for operator in args:
            if not isinstance(operator, WhereClause):
                raise QueryException('{} is not a valid query operator'.format(operator))
            clone._where.append(operator)

        for arg, val in kwargs.items():
            col_name, col_op = self._parse_filter_arg(arg)
            quote_field = True
            #resolve column and operator
            try:
                column = self.model._get_column(col_name)
            except KeyError:
                if col_name == 'pk__token':
                    if not isinstance(val, Token):
                        raise QueryException("Virtual column 'pk__token' may only be compared to Token() values")
                    column = columns._PartitionKeysToken(self.model)
                    quote_field = False
                else:
                    raise QueryException("Can't resolve column name: '{}'".format(col_name))

            if isinstance(val, Token):
                if col_name != 'pk__token':
                    raise QueryException("Token() values may only be compared to the 'pk__token' virtual column")
                partition_columns = column.partition_columns
                if len(partition_columns) != len(val.value):
                    raise QueryException(
                        'Token() received {} arguments but model has {} partition keys'.format(
                            len(val.value), len(partition_columns)))
                val.set_columns(partition_columns)

            #get query operator, or use equals if not supplied
            operator_class = BaseWhereOperator.get_operator(col_op or 'EQ')
            operator = operator_class()

            if isinstance(operator, InOperator):
                if not isinstance(val, (list, tuple)):
                    raise QueryException('IN queries must use a list/tuple value')
                query_val = [column.to_database(v) for v in val]
            elif isinstance(val, BaseQueryFunction):
                query_val = val
            else:
                query_val = column.to_database(val)

            clone._where.append(WhereClause(column.db_field_name, operator, query_val, quote_field=quote_field))

        return clone

    def get(self, *args, **kwargs):
        """
        Returns a single instance matching this query, optionally with additional filter kwargs.

        A DoesNotExistError will be raised if there are no rows matching the query
        A MultipleObjectsFoundError will be raised if there is more than one row matching the queyr
        """
        if args or kwargs:
            return self.filter(*args, **kwargs).get()

        self._execute_query()
        if len(self._result_cache) == 0:
            raise self.model.DoesNotExist
        elif len(self._result_cache) > 1:
            raise self.model.MultipleObjectsReturned(
                    '{} objects found'.format(len(self._result_cache)))
        else:
            return self[0]

    def _get_ordering_condition(self, colname):
        order_type = 'DESC' if colname.startswith('-') else 'ASC'
        colname = colname.replace('-', '')

        return colname, order_type

    def order_by(self, *colnames):
        """
        orders the result set.
        ordering can only use clustering columns.

        Default order is ascending, prepend a '-' to the column name for descending
        """
        if len(colnames) == 0:
            clone = copy.deepcopy(self)
            clone._order = []
            return clone

        conditions = []
        for colname in colnames:
            conditions.append('"{}" {}'.format(*self._get_ordering_condition(colname)))

        clone = copy.deepcopy(self)
        clone._order.extend(conditions)
        return clone

    def count(self):
        """ Returns the number of rows matched by this query """
        if self._batch:
            raise CQLEngineException("Only inserts, updates, and deletes are available in batch mode")

        if self._result_cache is None:
            query = self._select_query()
            query.count = True
            result = self._execute(query)
            return result[0]['count']
        else:
            return len(self._result_cache)

    def limit(self, v):
        """
        Sets the limit on the number of results returned
        CQL has a default limit of 10,000
        """
        if not (v is None or isinstance(v, (int, long))):
            raise TypeError
        if v == self._limit:
            return self

        if v < 0:
            raise QueryException("Negative limit is not allowed")

        clone = copy.deepcopy(self)
        clone._limit = v
        return clone

    def allow_filtering(self):
        """
        Enables the unwise practive of querying on a clustering
        key without also defining a partition key
        """
        clone = copy.deepcopy(self)
        clone._allow_filtering = True
        return clone

    def _only_or_defer(self, action, fields):
        clone = copy.deepcopy(self)
        if clone._defer_fields or clone._only_fields:
            raise QueryException("QuerySet alread has only or defer fields defined")

        #check for strange fields
        missing_fields = [f for f in fields if f not in self.model._columns.keys()]
        if missing_fields:
            raise QueryException(
                "Can't resolve fields {} in {}".format(
                    ', '.join(missing_fields), self.model.__name__))

        if action == 'defer':
            clone._defer_fields = fields
        elif action == 'only':
            clone._only_fields = fields
        else:
            raise ValueError

        return clone

    def only(self, fields):
        """ Load only these fields for the returned query """
        return self._only_or_defer('only', fields)

    def defer(self, fields):
        """ Don't load these fields for the returned query """
        return self._only_or_defer('defer', fields)

    def create(self, **kwargs):
        return self.model(**kwargs).batch(self._batch).ttl(self._ttl).\
            consistency(self._consistency).\
            timestamp(self._timestamp).save()

    def delete(self):
        """
        Deletes the contents of a query
        """
        #validate where clause
        partition_key = self.model._primary_keys.values()[0]
        if not any([c.field == partition_key.column_name for c in self._where]):
            raise QueryException("The partition key must be defined on delete queries")

        dq = DeleteStatement(
            self.column_family_name,
            where=self._where,
            timestamp=self._timestamp
        )
        self._execute(dq)

    def __eq__(self, q):
        if len(self._where) == len(q._where):
            return all([w in q._where for w in self._where])
        return False

    def __ne__(self, q):
        return not (self != q)


class ResultObject(dict):
    """
    adds attribute access to a dictionary
    """

    def __getattr__(self, item):
        try:
            return self[item]
        except KeyError:
            raise AttributeError


class SimpleQuerySet(AbstractQuerySet):
    """

    """

    def _get_result_constructor(self):
        """
        Returns a function that will be used to instantiate query results
        """
        def _construct_instance(values):
            return ResultObject(values)
        return _construct_instance


class ModelQuerySet(AbstractQuerySet):
    """

    """
    def _validate_select_where(self):
        """ Checks that a filterset will not create invalid select statement """
        #check that there's either a = or IN relationship with a primary key or indexed field
        equal_ops = [self.model._columns.get(w.field) for w in self._where if isinstance(w.operator, EqualsOperator)]
        token_comparison = any([w for w in self._where if isinstance(w.value, Token)])
        if not any([w.primary_key or w.index for w in equal_ops]) and not token_comparison and not self._allow_filtering:
            raise QueryException('Where clauses require either a "=" or "IN" comparison with either a primary key or indexed field')

        if not self._allow_filtering:
            #if the query is not on an indexed field
            if not any([w.index for w in equal_ops]):
                if not any([w.partition_key for w in equal_ops]) and not token_comparison:
                    raise QueryException('Filtering on a clustering key without a partition key is not allowed unless allow_filtering() is called on the querset')

    def _select_fields(self):
        if self._defer_fields or self._only_fields:
            fields = self.model._columns.keys()
            if self._defer_fields:
                fields = [f for f in fields if f not in self._defer_fields]
            elif self._only_fields:
                fields = self._only_fields
            return [self.model._columns[f].db_field_name for f in fields]
        return super(ModelQuerySet, self)._select_fields()

    def _get_result_constructor(self):
        """ Returns a function that will be used to instantiate query results """
        if not self._values_list: # we want models
            return lambda rows: self.model._construct_instance(rows)
        elif self._flat_values_list: # the user has requested flattened list (1 value per row)
            return lambda row: row.popitem()[1]
        else:
            return lambda row: self._get_row_value_list(self._only_fields, row)

    def _get_row_value_list(self, fields, row):
        result = []
        for x in fields:
            result.append(row[x])
        return result

    def _get_ordering_condition(self, colname):
        colname, order_type = super(ModelQuerySet, self)._get_ordering_condition(colname)

        column = self.model._columns.get(colname)
        if column is None:
            raise QueryException("Can't resolve the column name: '{}'".format(colname))

        #validate the column selection
        if not column.primary_key:
            raise QueryException(
                "Can't order on '{}', can only order on (clustered) primary keys".format(colname))

        pks = [v for k, v in self.model._columns.items() if v.primary_key]
        if column == pks[0]:
            raise QueryException(
                "Can't order by the first primary key (partition key), clustering (secondary) keys only")

        return column.db_field_name, order_type

    def values_list(self, *fields, **kwargs):
        """ Instructs the query set to return tuples, not model instance """
        flat = kwargs.pop('flat', False)
        if kwargs:
            raise TypeError('Unexpected keyword arguments to values_list: %s'
                            % (kwargs.keys(),))
        if flat and len(fields) > 1:
            raise TypeError("'flat' is not valid when values_list is called with more than one field.")
        clone = self.only(fields)
        clone._values_list = True
        clone._flat_values_list = flat
        return clone

    def ttl(self, ttl):
        clone = copy.deepcopy(self)
        clone._ttl = ttl
        return clone

    def timestamp(self, timestamp):
        clone = copy.deepcopy(self)
        clone._timestamp = timestamp
        return clone

    def update(self, **values):
        """ Updates the rows in this queryset """
        if not values:
            return

        nulled_columns = set()
        us = UpdateStatement(self.column_family_name, where=self._where, ttl=self._ttl, timestamp=self._timestamp)
        for name, val in values.items():
            col_name, col_op = self._parse_filter_arg(name)
            col = self.model._columns.get(col_name)
            # check for nonexistant columns
            if col is None:
                raise ValidationError("{}.{} has no column named: {}".format(self.__module__, self.model.__name__, col_name))
            # check for primary key update attempts
            if col.is_primary_key:
                raise ValidationError("Cannot apply update to primary key '{}' for {}.{}".format(col_name, self.__module__, self.model.__name__))

            val = col.validate(val)
            if val is None:
                nulled_columns.add(col_name)
                continue

            # add the update statements
            if isinstance(col, Counter):
                # TODO: implement counter updates
                raise NotImplementedError
            elif isinstance(col, (List, Set, Map)):
                if isinstance(col, List):
                    klass = ListUpdateClause
                elif isinstance(col, Set):
                    klass = SetUpdateClause
                elif isinstance(col, Map):
                    klass = MapUpdateClause
                else:
                    raise RuntimeError
                us.add_assignment_clause(klass(col_name, col.to_database(val), operation=col_op))
            else:
                us.add_assignment_clause(AssignmentClause(
                    col_name, col.to_database(val)))

        if us.assignments:
            self._execute(us)

        if nulled_columns:
            ds = DeleteStatement(self.column_family_name, fields=nulled_columns, where=self._where)
            self._execute(ds)


class DMLQuery(object):
    """
    A query object used for queries performing inserts, updates, or deletes

    this is usually instantiated by the model instance to be modified

    unlike the read query object, this is mutable
    """
    _ttl = None
    _consistency = None
    _timestamp = None

    def __init__(self, model, instance=None, batch=None, ttl=None, consistency=None, timestamp=None):
        self.model = model
        self.column_family_name = self.model.column_family_name()
        self.instance = instance
        self._batch = batch
        self._ttl = ttl
        self._consistency = consistency
        self._timestamp = timestamp

    def _execute(self, q):
        if self._batch:
            return self._batch.add_query(q)
        else:
            tmp = execute(q, consistency_level=self._consistency)
            return tmp

    def batch(self, batch_obj):
        if batch_obj is not None and not isinstance(batch_obj, BatchQuery):
            raise CQLEngineException('batch_obj must be a BatchQuery instance or None')
        self._batch = batch_obj
        return self

<<<<<<< HEAD
    def save(self, ttl=None, timestamp=None):
=======
    def _delete_null_columns(self):
>>>>>>> 5876f2a8
        """
        executes a delete query to remove columns that have changed to null
        """
        ds = DeleteStatement(self.column_family_name)
        deleted_fields = False
        for _, v in self.instance._values.items():
            col = v.column
            if v.deleted:
                ds.add_field(col.db_field_name)
                deleted_fields = True
            elif isinstance(col, Map):
                uc = MapDeleteClause(col.db_field_name, v.value, v.previous_value)
                if uc.get_context_size() > 0:
                    ds.add_field(uc)
                    deleted_fields = True

        if deleted_fields:
            for name, col in self.model._primary_keys.items():
                ds.add_where_clause(WhereClause(
                    col.db_field_name,
                    EqualsOperator(),
                    col.to_database(getattr(self.instance, name))
                ))
            self._execute(ds)

    def update(self):
        """
        updates a row.
        This is a blind update call.
        All validation and cleaning needs to happen
        prior to calling this.
        """
        if self.instance is None:
            raise CQLEngineException("DML Query intance attribute is None")
        assert type(self.instance) == self.model

        statement = UpdateStatement(self.column_family_name, ttl=self._ttl, timestamp=self._timestamp)
        #get defined fields and their column names
        for name, col in self.model._columns.items():
<<<<<<< HEAD
            val = values.get(name)
            if val is None: continue
            value_pairs += [(col.db_field_name, val)]

        #construct query string
        field_names = zip(*value_pairs)[0]
        field_ids = {n:uuid1().hex for n in field_names}
        field_values = dict(value_pairs)
        query_values = {field_ids[n]:field_values[n] for n in field_names}

        qs = []

        using = []
        if ttl is not None:
            ttl = int(ttl)
            using.append('TTL {} '.format(ttl))
        if timestamp:
            ts = format_timestamp(timestamp)
            using.append('TIMESTAMP {} '.format(ts))

        usings = ''
        if using:
            using = 'AND '.join(using).strip()
            usings = ' USING {}'.format(using)


        if self.instance._can_update():
            qs += ["UPDATE {}".format(self.column_family_name)]
            if usings:
                qs += [usings]
            qs += ["SET"]

            set_statements = []
            #get defined fields and their column names
            for name, col in self.model._columns.items():
                if not col.is_primary_key:
                    val = values.get(name)
                    if val is None: continue
                    if isinstance(col, Counter):
                        field_ids.pop(name)
                        value = field_values.pop(name)
                        if value == 0:
                            # Don't increment  that column
                            continue
                        elif value < 0:
                            sign = '-'
                        else:
                            sign = '+'
                        set_statements += ['{0} = {0} {1} {2}'.format(col.db_field_name, sign, abs(value))]
                    elif isinstance(col, BaseContainerColumn):
                        #remove value from query values, the column will handle it
                        query_values.pop(field_ids.get(name), None)

                        val_mgr = self.instance._values[name]
                        set_statements += col.get_update_statement(val, val_mgr.previous_value, query_values)
                        pass
                    else:
                        set_statements += ['"{}" = :{}'.format(col.db_field_name, field_ids[col.db_field_name])]
            qs += [', '.join(set_statements)]

            qs += ['WHERE']

            where_statements = []
=======
            if not col.is_primary_key:
                val = getattr(self.instance, name, None)
                val_mgr = self.instance._values[name]

                # don't update something that is null
                if val is None:
                    continue

                # don't update something if it hasn't changed
                if not val_mgr.changed and not isinstance(col, Counter):
                    continue

                if isinstance(col, (BaseContainerColumn, Counter)):
                    # get appropriate clause
                    if isinstance(col, List): klass = ListUpdateClause
                    elif isinstance(col, Map): klass = MapUpdateClause
                    elif isinstance(col, Set): klass = SetUpdateClause
                    elif isinstance(col, Counter): klass = CounterUpdateClause
                    else: raise RuntimeError

                    # do the stuff
                    clause = klass(col.db_field_name, val,
                            previous=val_mgr.previous_value, column=col)
                    if clause.get_context_size() > 0:
                        statement.add_assignment_clause(clause)
                else:
                    statement.add_assignment_clause(AssignmentClause(
                        col.db_field_name,
                        col.to_database(val)
                    ))

        if statement.get_context_size() > 0 or self.instance._has_counter:
>>>>>>> 5876f2a8
            for name, col in self.model._primary_keys.items():
                statement.add_where_clause(WhereClause(
                    col.db_field_name,
                    EqualsOperator(),
                    col.to_database(getattr(self.instance, name))
                ))
            self._execute(statement)

        self._delete_null_columns()

    def save(self):
        """
        Creates / updates a row.
        This is a blind insert call.
        All validation and cleaning needs to happen
        prior to calling this.
        """
        if self.instance is None:
            raise CQLEngineException("DML Query intance attribute is None")
        assert type(self.instance) == self.model

        nulled_fields = set()
        if self.instance._has_counter or self.instance._can_update():
            return self.update()
        else:
<<<<<<< HEAD
            qs += ["INSERT INTO {}".format(self.column_family_name)]
            qs += ["({})".format(', '.join(['"{}"'.format(f) for f in field_names]))]
            qs += ['VALUES']
            qs += ["({})".format(', '.join([':'+field_ids[f] for f in field_names]))]
            if usings:
                qs += [usings]

        qs = ' '.join(qs)
=======
            insert = InsertStatement(self.column_family_name, ttl=self._ttl, timestamp=self._timestamp)
            for name, col in self.instance._columns.items():
                val = getattr(self.instance, name, None)
                if col._val_is_null(val):
                    if self.instance._values[name].changed:
                        nulled_fields.add(col.db_field_name)
                    continue
                insert.add_assignment_clause(AssignmentClause(
                    col.db_field_name,
                    col.to_database(getattr(self.instance, name, None))
                ))
>>>>>>> 5876f2a8

        # skip query execution if it's empty
        # caused by pointless update queries
        if not insert.is_empty:
            self._execute(insert)

        # delete any nulled columns
        self._delete_null_columns()

    def delete(self):
        """ Deletes one instance """
        if self.instance is None:
            raise CQLEngineException("DML Query instance attribute is None")

        ds = DeleteStatement(self.column_family_name, timestamp=self._timestamp)
        for name, col in self.model._primary_keys.items():
            ds.add_where_clause(WhereClause(
                col.db_field_name,
                EqualsOperator(),
                col.to_database(getattr(self.instance, name))
            ))
        self._execute(ds)

<|MERGE_RESOLUTION|>--- conflicted
+++ resolved
@@ -1,15 +1,4 @@
 import copy
-<<<<<<< HEAD
-from datetime import datetime
-from hashlib import md5
-from time import time
-from uuid import uuid1
-from cqlengine import BaseContainerColumn, BaseValueManager, Map, Counter
-
-from cqlengine.connection import connection_manager
-from cqlengine.exceptions import CQLEngineException
-from cqlengine.functions import BaseQueryFunction, format_timestamp
-=======
 import time
 from datetime import datetime, timedelta
 from cqlengine import BaseContainerColumn, Map, columns
@@ -19,7 +8,6 @@
 
 from cqlengine.exceptions import CQLEngineException, ValidationError
 from cqlengine.functions import Token, BaseQueryFunction, QueryValue
->>>>>>> 5876f2a8
 
 #CQL 3 reference:
 #http://www.datastax.com/docs/1.1/references/cql/index
@@ -160,9 +148,6 @@
 
         opener = 'BEGIN ' + (self.batch_type + ' ' if self.batch_type else '') + ' BATCH'
         if self.timestamp:
-<<<<<<< HEAD
-            ts = format_timestamp(self.timestamp)
-=======
 
             if isinstance(self.timestamp, (int, long)):
                 ts = self.timestamp
@@ -174,7 +159,6 @@
             else:
                 raise ValueError("Batch expects a long, a timedelta, or a datetime")
 
->>>>>>> 5876f2a8
             opener += ' USING TIMESTAMP {}'.format(ts)
 
         query_list = [opener]
@@ -808,11 +792,7 @@
         self._batch = batch_obj
         return self
 
-<<<<<<< HEAD
-    def save(self, ttl=None, timestamp=None):
-=======
     def _delete_null_columns(self):
->>>>>>> 5876f2a8
         """
         executes a delete query to remove columns that have changed to null
         """
@@ -852,71 +832,6 @@
         statement = UpdateStatement(self.column_family_name, ttl=self._ttl, timestamp=self._timestamp)
         #get defined fields and their column names
         for name, col in self.model._columns.items():
-<<<<<<< HEAD
-            val = values.get(name)
-            if val is None: continue
-            value_pairs += [(col.db_field_name, val)]
-
-        #construct query string
-        field_names = zip(*value_pairs)[0]
-        field_ids = {n:uuid1().hex for n in field_names}
-        field_values = dict(value_pairs)
-        query_values = {field_ids[n]:field_values[n] for n in field_names}
-
-        qs = []
-
-        using = []
-        if ttl is not None:
-            ttl = int(ttl)
-            using.append('TTL {} '.format(ttl))
-        if timestamp:
-            ts = format_timestamp(timestamp)
-            using.append('TIMESTAMP {} '.format(ts))
-
-        usings = ''
-        if using:
-            using = 'AND '.join(using).strip()
-            usings = ' USING {}'.format(using)
-
-
-        if self.instance._can_update():
-            qs += ["UPDATE {}".format(self.column_family_name)]
-            if usings:
-                qs += [usings]
-            qs += ["SET"]
-
-            set_statements = []
-            #get defined fields and their column names
-            for name, col in self.model._columns.items():
-                if not col.is_primary_key:
-                    val = values.get(name)
-                    if val is None: continue
-                    if isinstance(col, Counter):
-                        field_ids.pop(name)
-                        value = field_values.pop(name)
-                        if value == 0:
-                            # Don't increment  that column
-                            continue
-                        elif value < 0:
-                            sign = '-'
-                        else:
-                            sign = '+'
-                        set_statements += ['{0} = {0} {1} {2}'.format(col.db_field_name, sign, abs(value))]
-                    elif isinstance(col, BaseContainerColumn):
-                        #remove value from query values, the column will handle it
-                        query_values.pop(field_ids.get(name), None)
-
-                        val_mgr = self.instance._values[name]
-                        set_statements += col.get_update_statement(val, val_mgr.previous_value, query_values)
-                        pass
-                    else:
-                        set_statements += ['"{}" = :{}'.format(col.db_field_name, field_ids[col.db_field_name])]
-            qs += [', '.join(set_statements)]
-
-            qs += ['WHERE']
-
-            where_statements = []
-=======
             if not col.is_primary_key:
                 val = getattr(self.instance, name, None)
                 val_mgr = self.instance._values[name]
@@ -949,7 +864,6 @@
                     ))
 
         if statement.get_context_size() > 0 or self.instance._has_counter:
->>>>>>> 5876f2a8
             for name, col in self.model._primary_keys.items():
                 statement.add_where_clause(WhereClause(
                     col.db_field_name,
@@ -975,16 +889,6 @@
         if self.instance._has_counter or self.instance._can_update():
             return self.update()
         else:
-<<<<<<< HEAD
-            qs += ["INSERT INTO {}".format(self.column_family_name)]
-            qs += ["({})".format(', '.join(['"{}"'.format(f) for f in field_names]))]
-            qs += ['VALUES']
-            qs += ["({})".format(', '.join([':'+field_ids[f] for f in field_names]))]
-            if usings:
-                qs += [usings]
-
-        qs = ' '.join(qs)
-=======
             insert = InsertStatement(self.column_family_name, ttl=self._ttl, timestamp=self._timestamp)
             for name, col in self.instance._columns.items():
                 val = getattr(self.instance, name, None)
@@ -996,7 +900,6 @@
                     col.db_field_name,
                     col.to_database(getattr(self.instance, name, None))
                 ))
->>>>>>> 5876f2a8
 
         # skip query execution if it's empty
         # caused by pointless update queries
