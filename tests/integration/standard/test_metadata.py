--- conflicted
+++ resolved
@@ -2007,19 +2007,6 @@
         dct_table = self.cluster.metadata.keyspaces.get(self.ks_name).tables.get(self.function_table_name)
 
         # Format can very slightly between versions, strip out whitespace for consistency sake
-<<<<<<< HEAD
-        try:
-            self.assertTrue("c1'org.apache.cassandra.db.marshal.DynamicCompositeType("
-                            "s=>org.apache.cassandra.db.marshal.UTF8Type,"
-                            "i=>org.apache.cassandra.db.marshal.Int32Type)'"
-                            in dct_table.as_cql_query().replace(" ", ""))
-        except:
-            # C* 4.0
-            self.assertTrue("c1'org.apache.cassandra.db.marshal.DynamicCompositeType("
-                            "i=>org.apache.cassandra.db.marshal.Int32Type,"
-                            "s=>org.apache.cassandra.db.marshal.UTF8Type)'"
-                            in dct_table.as_cql_query().replace(" ", ""))
-=======
         table_text = dct_table.as_cql_query().replace(" ", "")
         dynamic_type_text = "c1'org.apache.cassandra.db.marshal.DynamicCompositeType("
         self.assertIn("c1'org.apache.cassandra.db.marshal.DynamicCompositeType(", table_text)
@@ -2029,7 +2016,6 @@
         type_definition_text = table_text[type_definition_start:type_definition_end]
         self.assertIn("s=>org.apache.cassandra.db.marshal.UTF8Type", type_definition_text)
         self.assertIn("i=>org.apache.cassandra.db.marshal.Int32Type", type_definition_text)
->>>>>>> 3a5bd85f
 
 
 @greaterthanorequalcass30
