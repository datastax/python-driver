--- conflicted
+++ resolved
@@ -95,7 +95,7 @@
 
         bound = prepared.bind({'a': 'x'})
         results = session.execute(bound)
-        self.assertEquals(results, [('x', 'y', 'z')])
+        self.assertEqual(results, [('x', 'y', 'z')])
 
     def test_missing_primary_key(self):
         """
@@ -206,7 +206,6 @@
         cluster = Cluster(protocol_version=PROTOCOL_VERSION)
         session = cluster.connect()
 
-
         # test with new dict binding
         prepared = session.prepare(
             """
@@ -225,7 +224,7 @@
 
         bound = prepared.bind({'k': 1})
         results = session.execute(bound)
-        self.assertEquals(results[0].v, None)
+        self.assertEqual(results[0].v, None)
 
     def test_async_binding(self):
         """
@@ -252,9 +251,7 @@
 
         future = session.execute_async(prepared, (873,))
         results = future.result()
-<<<<<<< HEAD
-        self.assertEquals(results[0].v, None)
-
+        self.assertEqual(results[0].v, None)
 
     def test_async_binding_dicts(self):
         """
@@ -281,7 +278,4 @@
 
         future = session.execute_async(prepared, {'k': 873})
         results = future.result()
-        self.assertEquals(results[0].v, None)
-=======
-        self.assertEqual(results[0].v, None)
->>>>>>> f979435d
+        self.assertEqual(results[0].v, None)