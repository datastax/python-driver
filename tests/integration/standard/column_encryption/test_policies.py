--- conflicted
+++ resolved
@@ -19,12 +19,8 @@
 
 from cassandra.policies import ColDesc
 
-<<<<<<< HEAD
-from cassandra.column_encryption.policies import AES256ColumnEncryptionPolicy, AES256_KEY_SIZE_BYTES
-=======
 from cassandra.column_encryption.policies import AES256ColumnEncryptionPolicy, \
     AES256_KEY_SIZE_BYTES, AES256_BLOCK_SIZE_BYTES
->>>>>>> 531a6c76
 
 def setup_module():
     use_singledc()
@@ -99,43 +95,11 @@
         self.assertEquals(expected, encrypted)
         self.assertEquals(expected, unencrypted)
 
-<<<<<<< HEAD
-    def test_end_to_end_python1356(self):
+    def test_end_to_end_different_cle_contexts_different_ivs(self):
         """
-        Test to validate the fix for PYTHON-1356.  Class variables used to pass CLE policy down to protocol handler shouldn't persist.
+        Test to validate PYTHON-1350.  We should be able to decode the data from two different contexts (with two different IVs)
+        since the IV used to decrypt the data is actually now stored with the data.
         """
-
-        expected = 13579
-        expected_type = "int"
-
-        key = os.urandom(AES256_KEY_SIZE_BYTES)
-        cl_policy = AES256ColumnEncryptionPolicy()
-        col_desc = ColDesc('foo','bar','encrypted')
-        cl_policy.add_column(col_desc, key, expected_type)
-
-        cluster = TestCluster(column_encryption_policy=cl_policy)
-        session = cluster.connect()
-        self._recreate_keyspace(session)
-
-        # Use encode_and_encrypt helper function to populate date
-        session.execute("insert into foo.bar (encrypted, unencrypted) values (%s,%s)",(cl_policy.encode_and_encrypt(col_desc, expected), expected))
-
-        # We now open a new session _without_ the CLE policy specified.  We should _not_ be able to read decrypted bits from this session.
-        cluster2 = TestCluster()
-        session2 = cluster2.connect()
-
-        # A straight select from the database will now return the decrypted bits.  We select both encrypted and unencrypted
-        # values here to confirm that we don't interfere with regular processing of unencrypted vals.
-        (encrypted,unencrypted) = session2.execute("select encrypted, unencrypted from foo.bar where unencrypted = %s allow filtering", (expected,)).one()
-        self.assertEquals(cl_policy.encode_and_encrypt(col_desc, expected), encrypted)
-        self.assertEquals(expected, unencrypted)
-
-        # Confirm the same behaviour from a subsequent prepared statement as well
-        prepared = session2.prepare("select encrypted, unencrypted from foo.bar where unencrypted = ? allow filtering")
-        (encrypted,unencrypted) = session2.execute(prepared, [expected]).one()
-        self.assertEquals(cl_policy.encode_and_encrypt(col_desc, expected), encrypted)
-=======
-    def test_end_to_end_different_cle_contexts(self):
 
         expected = 2
 
@@ -172,5 +136,35 @@
         session2 = cluster2.connect()
         (encrypted,unencrypted) = session2.execute("select encrypted, unencrypted from foo.bar where unencrypted = %s allow filtering", (expected,)).one()
         self.assertEquals(expected, encrypted)
->>>>>>> 531a6c76
-        self.assertEquals(expected, unencrypted)+        self.assertEquals(expected, unencrypted)
+
+    def test_end_to_end_different_cle_contexts_different_policies(self):
+        """
+        Test to validate PYTHON-1356.  Class variables used to pass CLE policy down to protocol handler shouldn't persist.
+        """
+
+        expected = 3
+
+        key = os.urandom(AES256_KEY_SIZE_BYTES)
+        (col_desc, cl_policy) = self._create_policy(key)
+        cluster = TestCluster(column_encryption_policy=cl_policy)
+        session = cluster.connect()
+        self._recreate_keyspace(session)
+
+        # Use encode_and_encrypt helper function to populate date
+        session.execute("insert into foo.bar (encrypted, unencrypted) values (%s,%s)",(cl_policy.encode_and_encrypt(col_desc, expected), expected))
+
+        # We now open a new session _without_ the CLE policy specified.  We should _not_ be able to read decrypted bits from this session.
+        cluster2 = TestCluster()
+        session2 = cluster2.connect()
+
+        # A straight select from the database will now return the decrypted bits.  We select both encrypted and unencrypted
+        # values here to confirm that we don't interfere with regular processing of unencrypted vals.
+        (encrypted,unencrypted) = session2.execute("select encrypted, unencrypted from foo.bar where unencrypted = %s allow filtering", (expected,)).one()
+        self.assertEquals(cl_policy.encode_and_encrypt(col_desc, expected), encrypted)
+        self.assertEquals(expected, unencrypted)
+
+        # Confirm the same behaviour from a subsequent prepared statement as well
+        prepared = session2.prepare("select encrypted, unencrypted from foo.bar where unencrypted = ? allow filtering")
+        (encrypted,unencrypted) = session2.execute(prepared, [expected]).one()
+        self.assertEquals(cl_policy.encode_and_encrypt(col_desc, expected), encrypted)