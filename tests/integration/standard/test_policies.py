--- conflicted
+++ resolved
@@ -87,110 +87,4 @@
             response = session.execute('SELECT * from system.local', execution_profile="white_list")
             queried_hosts.update(response.response_future.attempted_hosts)
         queried_hosts = set(host.address for host in queried_hosts)
-<<<<<<< HEAD
-        self.assertEqual(queried_hosts, only_connect_hosts)
-
-class ColumnEncryptionPolicyTest(unittest.TestCase):
-
-    def _recreate_keyspace(self, session):
-        session.execute("drop keyspace if exists foo")
-        session.execute("CREATE KEYSPACE foo WITH replication = {'class': 'SimpleStrategy', 'replication_factor': '1'}")
-        session.execute("CREATE TABLE foo.bar(encrypted blob, unencrypted int, primary key(unencrypted))")
-
-    def test_end_to_end_prepared(self):
-
-        # We only currently perform testing on a single type/expected value pair since CLE functionality is essentially
-        # independent of the underlying type.  We intercept data after it's been encoded when it's going out and before it's
-        # encoded when coming back; the actual types of the data involved don't impact us.
-        expected = 12345
-        expected_type = "int"
-
-        key = os.urandom(AES256_KEY_SIZE_BYTES)
-        cl_policy = AES256ColumnEncryptionPolicy()
-        col_desc = ColDesc('foo','bar','encrypted')
-        cl_policy.add_column(col_desc, key, expected_type)
-
-        cluster = TestCluster(column_encryption_policy=cl_policy)
-        session = cluster.connect()
-        self._recreate_keyspace(session)
-
-        prepared = session.prepare("insert into foo.bar (encrypted, unencrypted) values (?,?)")
-        session.execute(prepared, (expected,expected))
-
-        # A straight select from the database will now return the decrypted bits.  We select both encrypted and unencrypted
-        # values here to confirm that we don't interfere with regular processing of unencrypted vals.
-        (encrypted,unencrypted) = session.execute("select encrypted, unencrypted from foo.bar where unencrypted = %s allow filtering", (expected,)).one()
-        self.assertEquals(expected, encrypted)
-        self.assertEquals(expected, unencrypted)
-
-        # Confirm the same behaviour from a subsequent prepared statement as well
-        prepared = session.prepare("select encrypted, unencrypted from foo.bar where unencrypted = ? allow filtering")
-        (encrypted,unencrypted) = session.execute(prepared, [expected]).one()
-        self.assertEquals(expected, encrypted)
-        self.assertEquals(expected, unencrypted)
-
-    def test_end_to_end_simple(self):
-
-        expected = 67890
-        expected_type = "int"
-
-        key = os.urandom(AES256_KEY_SIZE_BYTES)
-        cl_policy = AES256ColumnEncryptionPolicy()
-        col_desc = ColDesc('foo','bar','encrypted')
-        cl_policy.add_column(col_desc, key, expected_type)
-
-        cluster = TestCluster(column_encryption_policy=cl_policy)
-        session = cluster.connect()
-        self._recreate_keyspace(session)
-
-        # Use encode_and_encrypt helper function to populate date
-        session.execute("insert into foo.bar (encrypted, unencrypted) values (%s,%s)",(cl_policy.encode_and_encrypt(col_desc, expected), expected))
-
-        # A straight select from the database will now return the decrypted bits.  We select both encrypted and unencrypted
-        # values here to confirm that we don't interfere with regular processing of unencrypted vals.
-        (encrypted,unencrypted) = session.execute("select encrypted, unencrypted from foo.bar where unencrypted = %s allow filtering", (expected,)).one()
-        self.assertEquals(expected, encrypted)
-        self.assertEquals(expected, unencrypted)
-
-        # Confirm the same behaviour from a subsequent prepared statement as well
-        prepared = session.prepare("select encrypted, unencrypted from foo.bar where unencrypted = ? allow filtering")
-        (encrypted,unencrypted) = session.execute(prepared, [expected]).one()
-        self.assertEquals(expected, encrypted)
-        self.assertEquals(expected, unencrypted)
-
-    def test_end_to_end_python1356(self):
-        """Test to validate the fix for PYTHON-1356.  Class variables used to pass CLE policy down shouldn't persist."""
-
-        expected = 13579
-        expected_type = "int"
-
-        key = os.urandom(AES256_KEY_SIZE_BYTES)
-        cl_policy = AES256ColumnEncryptionPolicy()
-        col_desc = ColDesc('foo','bar','encrypted')
-        cl_policy.add_column(col_desc, key, expected_type)
-
-        cluster = TestCluster(column_encryption_policy=cl_policy)
-        session = cluster.connect()
-        self._recreate_keyspace(session)
-
-        # Use encode_and_encrypt helper function to populate date
-        session.execute("insert into foo.bar (encrypted, unencrypted) values (%s,%s)",(cl_policy.encode_and_encrypt(col_desc, expected), expected))
-
-        # We now open a new session _without_ the CLE policy specified.  We should _not_ be able to read decrypted bits from this session.
-        cluster2 = TestCluster()
-        session2 = cluster2.connect()
-
-        # A straight select from the database will now return the decrypted bits.  We select both encrypted and unencrypted
-        # values here to confirm that we don't interfere with regular processing of unencrypted vals.
-        (encrypted,unencrypted) = session2.execute("select encrypted, unencrypted from foo.bar where unencrypted = %s allow filtering", (expected,)).one()
-        self.assertEquals(cl_policy.encode_and_encrypt(col_desc, expected), encrypted)
-        self.assertEquals(expected, unencrypted)
-
-        # Confirm the same behaviour from a subsequent prepared statement as well
-        prepared = session2.prepare("select encrypted, unencrypted from foo.bar where unencrypted = ? allow filtering")
-        (encrypted,unencrypted) = session2.execute(prepared, [expected]).one()
-        self.assertEquals(cl_policy.encode_and_encrypt(col_desc, expected), encrypted)
-        self.assertEquals(expected, unencrypted)
-=======
-        self.assertEqual(queried_hosts, only_connect_hosts)
->>>>>>> 5ea3f4b2
+        self.assertEqual(queried_hosts, only_connect_hosts)