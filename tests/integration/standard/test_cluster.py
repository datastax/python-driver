--- conflicted
+++ resolved
@@ -18,7 +18,7 @@
 
 from collections import deque
 from copy import copy
-from mock import Mock, call, patch, ANY
+from mock import Mock, call, patch
 import time
 from uuid import uuid4
 import logging
@@ -26,7 +26,6 @@
 from packaging.version import Version
 import os
 
-import six
 import cassandra
 from cassandra.cluster import NoHostAvailable, ExecutionProfile, EXEC_PROFILE_DEFAULT, ControlConnection, Cluster
 from cassandra.concurrent import execute_concurrent
@@ -1514,22 +1513,7 @@
         # the length of mock_calls will vary, but all should use the unignored
         # address
         for c in cluster.connection_factory.mock_calls:
-<<<<<<< HEAD
             self.assertEqual(unignored_address, c.args[0].address)
-=======
-            # PYTHON-1287
-            #
-            # Cluster._prepare_all_queries() will call connection_factory _without_ the
-            # on_orphaned_stream_released arg introduced in commit
-            # 387150acc365b6cf1daaee58c62db13e4929099a.  The reconnect handler for the
-            # downed node _will_ add this arg when it tries to rebuild it's conn pool, and
-            # whether this occurs while running this test amounts to a race condition.  So
-            # to cover this case we assert one of two call styles here... the key is that
-            # the _only_ address we should see is the unignored_address.
-            self.assertTrue( \
-                c == call(DefaultEndPoint(unignored_address)) or \
-                c == call(DefaultEndPoint(unignored_address), on_orphaned_stream_released=ANY))
->>>>>>> f5001b87
         cluster.shutdown()
 
 
