# Copyright DataStax, Inc.
#
# Licensed under the Apache License, Version 2.0 (the "License");
# you may not use this file except in compliance with the License.
# You may obtain a copy of the License at
#
# http://www.apache.org/licenses/LICENSE-2.0
#
# Unless required by applicable law or agreed to in writing, software
# distributed under the License is distributed on an "AS IS" BASIS,
# WITHOUT WARRANTIES OR CONDITIONS OF ANY KIND, either express or implied.
# See the License for the specific language governing permissions and
# limitations under the License.

try:
    import unittest2 as unittest
except ImportError:
    import unittest

import os, sys, traceback, logging, ssl, time, math, uuid
from cassandra.cluster import Cluster, NoHostAvailable
from cassandra.connection import DefaultEndPoint
from cassandra import ConsistencyLevel
from cassandra.query import SimpleStatement
<<<<<<< HEAD
from tests.integration import (
    PROTOCOL_VERSION, get_cluster, remove_cluster, use_single_node, start_cluster_wait_for_up, EVENT_LOOP_MANAGER,
)

if not hasattr(ssl, 'match_hostname'):
    try:
        from backports.ssl_match_hostname import match_hostname
        ssl.match_hostname = match_hostname
    except ImportError:
        pass  # tests will fail
=======

from OpenSSL import SSL, crypto

from tests.integration import PROTOCOL_VERSION, get_cluster, remove_cluster, use_single_node, EVENT_LOOP_MANAGER
>>>>>>> 9d7dddd2

log = logging.getLogger(__name__)

DEFAULT_PASSWORD = "pythondriver"

# Server keystore trust store locations
SERVER_KEYSTORE_PATH = os.path.abspath("tests/integration/long/ssl/.keystore")
SERVER_TRUSTSTORE_PATH = os.path.abspath("tests/integration/long/ssl/.truststore")

# Client specific keys/certs
CLIENT_CA_CERTS = os.path.abspath("tests/integration/long/ssl/cassandra.pem")
DRIVER_KEYFILE = os.path.abspath("tests/integration/long/ssl/driver.key")
DRIVER_KEYFILE_ENCRYPTED = os.path.abspath("tests/integration/long/ssl/driver_encrypted.key")
DRIVER_CERTFILE = os.path.abspath("tests/integration/long/ssl/driver.pem")
DRIVER_CERTFILE_BAD = os.path.abspath("tests/integration/long/ssl/python_driver_bad.pem")

USES_PYOPENSSL = "twisted" in EVENT_LOOP_MANAGER
if "twisted" in EVENT_LOOP_MANAGER:
    import OpenSSL
    ssl_version = OpenSSL.SSL.TLSv1_METHOD
    verify_certs = {'cert_reqs': SSL.VERIFY_PEER,
                    'check_hostname': True}
else:
    ssl_version = ssl.PROTOCOL_TLSv1
    verify_certs = {'cert_reqs': ssl.CERT_REQUIRED,
                    'check_hostname': True}


def verify_callback(connection, x509, errnum, errdepth, ok):
    return ok


def setup_cluster_ssl(client_auth=False):
    """
    We need some custom setup for this module. This will start the ccm cluster with basic
    ssl connectivity, and client authentication if needed.
    """

    use_single_node(start=False)
    ccm_cluster = get_cluster()
    ccm_cluster.stop()

    # Configure ccm to use ssl.
    config_options = {'client_encryption_options': {'enabled': True,
                                                    'keystore': SERVER_KEYSTORE_PATH,
                                                    'keystore_password': DEFAULT_PASSWORD}}

    if(client_auth):
        client_encyrption_options = config_options['client_encryption_options']
        client_encyrption_options['require_client_auth'] = True
        client_encyrption_options['truststore'] = SERVER_TRUSTSTORE_PATH
        client_encyrption_options['truststore_password'] = DEFAULT_PASSWORD

    ccm_cluster.set_configuration_options(config_options)
    start_cluster_wait_for_up(ccm_cluster)


def validate_ssl_options(**kwargs):
        ssl_options = kwargs.get('ssl_options', None)
        ssl_context = kwargs.get('ssl_context', None)
        hostname = kwargs.get('hostname', '127.0.0.1')

        # find absolute path to client CA_CERTS
        tries = 0
        while True:
            if tries > 5:
                raise RuntimeError("Failed to connect to SSL cluster after 5 attempts")
            try:
                cluster = Cluster(
                    contact_points=[DefaultEndPoint(hostname)],
                    protocol_version=PROTOCOL_VERSION,
                    ssl_options=ssl_options,
                    ssl_context=ssl_context
                )
                session = cluster.connect(wait_for_all_pools=True)
                break
            except Exception:
                ex_type, ex, tb = sys.exc_info()
                log.warning("{0}: {1} Backtrace: {2}".format(ex_type.__name__, ex, traceback.extract_tb(tb)))
                del tb
                tries += 1

        # attempt a few simple commands.
        insert_keyspace = """CREATE KEYSPACE ssltest
            WITH replication = {'class': 'SimpleStrategy', 'replication_factor': '3'}
            """
        statement = SimpleStatement(insert_keyspace)
        statement.consistency_level = 3
        session.execute(statement)

        drop_keyspace = "DROP KEYSPACE ssltest"
        statement = SimpleStatement(drop_keyspace)
        statement.consistency_level = ConsistencyLevel.ANY
        session.execute(statement)

        cluster.shutdown()


class SSLConnectionTests(unittest.TestCase):

    @classmethod
    def setUpClass(cls):
        setup_cluster_ssl()

    @classmethod
    def tearDownClass(cls):
        ccm_cluster = get_cluster()
        ccm_cluster.stop()
        remove_cluster()

    def test_can_connect_with_ssl_ca(self):
        """
        Test to validate that we are able to connect to a cluster using ssl.

        test_can_connect_with_ssl_ca performs a simple sanity check to ensure that we can connect to a cluster with ssl
        authentication via simple server-side shared certificate authority. The client is able to validate the identity
        of the server, however by using this method the server can't trust the client unless additional authentication
        has been provided.

        @since 2.6.0
        @jira_ticket PYTHON-332
        @expected_result The client can connect via SSL and preform some basic operations

        @test_category connection:ssl
        """

        # find absolute path to client CA_CERTS
        ssl_options = {'ca_certs': CLIENT_CA_CERTS,'ssl_version': ssl_version}
        validate_ssl_options(ssl_options=ssl_options)

    def test_can_connect_with_ssl_long_running(self):
        """
        Test to validate that long running ssl connections continue to function past thier timeout window

        @since 3.6.0
        @jira_ticket PYTHON-600
        @expected_result The client can connect via SSL and preform some basic operations over a period of longer then a minute

        @test_category connection:ssl
        """

        # find absolute path to client CA_CERTS
        abs_path_ca_cert_path = os.path.abspath(CLIENT_CA_CERTS)
        ssl_options = {'ca_certs': abs_path_ca_cert_path,
                       'ssl_version': ssl_version}
        tries = 0
        while True:
            if tries > 5:
                raise RuntimeError("Failed to connect to SSL cluster after 5 attempts")
            try:
                cluster = Cluster(protocol_version=PROTOCOL_VERSION, ssl_options=ssl_options)
                session = cluster.connect(wait_for_all_pools=True)
                break
            except Exception:
                ex_type, ex, tb = sys.exc_info()
                log.warning("{0}: {1} Backtrace: {2}".format(ex_type.__name__, ex, traceback.extract_tb(tb)))
                del tb
                tries += 1

        # attempt a few simple commands.

        for i in range(8):
            rs = session.execute("SELECT * FROM system.local")
            time.sleep(10)

        cluster.shutdown()

    def test_can_connect_with_ssl_ca_host_match(self):
        """
        Test to validate that we are able to connect to a cluster using ssl, and host matching

        test_can_connect_with_ssl_ca_host_match performs a simple sanity check to ensure that we can connect to a cluster with ssl
        authentication via simple server-side shared certificate authority. It also validates that the host ip matches what is expected

        @since 3.3
        @jira_ticket PYTHON-296
        @expected_result The client can connect via SSL and preform some basic operations, with check_hostname specified

        @test_category connection:ssl
        """

        ssl_options = {'ca_certs': CLIENT_CA_CERTS,
                       'ssl_version': ssl_version}
        ssl_options.update(verify_certs)

        validate_ssl_options(ssl_options=ssl_options)


class SSLConnectionAuthTests(unittest.TestCase):

    @classmethod
    def setUpClass(cls):
        setup_cluster_ssl(client_auth=True)

    @classmethod
    def tearDownClass(cls):
        ccm_cluster = get_cluster()
        ccm_cluster.stop()
        remove_cluster()

    def test_can_connect_with_ssl_client_auth(self):
        """
        Test to validate that we can connect to a C* cluster that has client_auth enabled.

        This test will setup and use a c* cluster that has client authentication enabled. It will then attempt
        to connect using valid client keys, and certs (that are in the server's truststore), and attempt to preform some
        basic operations
        @since 2.7.0

        @expected_result The client can connect via SSL and preform some basic operations

        @test_category connection:ssl
        """

        ssl_options = {'ca_certs': CLIENT_CA_CERTS,
                       'ssl_version': ssl_version,
                       'keyfile': DRIVER_KEYFILE,
                       'certfile': DRIVER_CERTFILE}
        validate_ssl_options(ssl_options=ssl_options)

    def test_can_connect_with_ssl_client_auth_host_name(self):
        """
        Test to validate that we can connect to a C* cluster that has client_auth enabled, and hostmatching

        This test will setup and use a c* cluster that has client authentication enabled. It will then attempt
        to connect using valid client keys, and certs (that are in the server's truststore), and attempt to preform some
        basic operations, with check_hostname specified
        @jira_ticket PYTHON-296
        @since 3.3

        @expected_result The client can connect via SSL and preform some basic operations

        @test_category connection:ssl
        """

        ssl_options = {'ca_certs': CLIENT_CA_CERTS,
                       'ssl_version': ssl_version,
                       'keyfile': DRIVER_KEYFILE,
                       'certfile': DRIVER_CERTFILE}
        ssl_options.update(verify_certs)

        validate_ssl_options(ssl_options=ssl_options)

    def test_cannot_connect_without_client_auth(self):
        """
        Test to validate that we cannot connect without client auth.

        This test will omit the keys/certs needed to preform client authentication. It will then attempt to connect
        to a server that has client authentication enabled.

        @since 2.7.0
        @expected_result The client will throw an exception on connect

        @test_category connection:ssl
        """

        cluster = Cluster(protocol_version=PROTOCOL_VERSION, ssl_options={'ca_certs': CLIENT_CA_CERTS,
                                                                          'ssl_version': ssl_version})
        # attempt to connect and expect an exception
        if "twisted" in EVENT_LOOP_MANAGER:
            exc = SSL.Error
        else:
            exc = NoHostAvailable

        with self.assertRaises(NoHostAvailable) as context:
            cluster.connect()
        cluster.shutdown()

    def test_cannot_connect_with_bad_client_auth(self):
        """
         Test to validate that we cannot connect with invalid client auth.

        This test will use bad keys/certs to preform client authentication. It will then attempt to connect
        to a server that has client authentication enabled.


        @since 2.7.0
        @expected_result The client will throw an exception on connect

        @test_category connection:ssl
        """

        cluster = Cluster(protocol_version=PROTOCOL_VERSION, ssl_options={'ca_certs': CLIENT_CA_CERTS,
                                                                          'ssl_version': ssl_version,
                                                                          'keyfile': DRIVER_KEYFILE,
                                                                          'certfile': DRIVER_CERTFILE_BAD})
        with self.assertRaises(NoHostAvailable) as context:
            cluster.connect()
        cluster.shutdown()

    def test_cannot_connect_with_invalid_hostname(self):
        ssl_options = {'ca_certs': CLIENT_CA_CERTS,
                       'ssl_version': ssl_version,
                       'keyfile': DRIVER_KEYFILE,
                       'certfile': DRIVER_CERTFILE}
        ssl_options.update(verify_certs)

        with self.assertRaises(Exception):
            validate_ssl_options(ssl_options=ssl_options, hostname='localhost')


class SSLSocketErrorTests(unittest.TestCase):

    @classmethod
    def setUpClass(cls):
        setup_cluster_ssl()

    @classmethod
    def tearDownClass(cls):
        ccm_cluster = get_cluster()
        ccm_cluster.stop()
        remove_cluster()

    def test_ssl_want_write_errors_are_retried(self):
        """
        Test that when a socket receives a WANT_WRITE error, the message chunk sending is retried.

        @since 3.17.0
        @jira_ticket PYTHON-891
        @expected_result The query is executed successfully

        @test_category connection:ssl
        """
        ssl_options = {'ca_certs': CLIENT_CA_CERTS,
                       'ssl_version': ssl_version}
        cluster = Cluster(protocol_version=PROTOCOL_VERSION, ssl_options=ssl_options)
        session = cluster.connect(wait_for_all_pools=True)
        try:
            session.execute('drop keyspace ssl_error_test')
        except:
            pass
        session.execute(
            "CREATE KEYSPACE ssl_error_test WITH replication = {'class':'SimpleStrategy','replication_factor':1};")
        session.execute("CREATE TABLE ssl_error_test.big_text (id uuid PRIMARY KEY, data text);")

        params = {
            '0': uuid.uuid4(),
            '1': "0" * int(math.pow(10, 7))
        }

        session.execute('INSERT INTO ssl_error_test.big_text ("id", "data") VALUES (%(0)s, %(1)s)', params)


class SSLConnectionWithSSLContextTests(unittest.TestCase):
    @classmethod
    def setUpClass(cls):
        setup_cluster_ssl()

    @classmethod
    def tearDownClass(cls):
        ccm_cluster = get_cluster()
        ccm_cluster.stop()
        remove_cluster()

    def test_can_connect_with_sslcontext_certificate(self):
        """
        Test to validate that we are able to connect to a cluster using a SSLContext.

        @since 3.17.0
        @jira_ticket PYTHON-995
        @expected_result The client can connect via SSL and preform some basic operations

        @test_category connection:ssl
        """
        if USES_PYOPENSSL:
            ssl_context = SSL.Context(SSL.TLSv1_METHOD)
            ssl_context.load_verify_locations(CLIENT_CA_CERTS)
        else:
            ssl_context = ssl.SSLContext(ssl_version)
            ssl_context.load_verify_locations(CLIENT_CA_CERTS)
            ssl_context.verify_mode = ssl.CERT_REQUIRED
        validate_ssl_options(ssl_context=ssl_context)

    def test_can_connect_with_ssl_client_auth_password_private_key(self):
        """
        Identical test to SSLConnectionAuthTests.test_can_connect_with_ssl_client_auth,
        the only difference is that the DRIVER_KEYFILE is encrypted with a password.

        @since 3.17.0
        @jira_ticket PYTHON-995
        @expected_result The client can connect via SSL and preform some basic operations

        @test_category connection:ssl
        """
        abs_driver_keyfile = os.path.abspath(DRIVER_KEYFILE_ENCRYPTED)
        abs_driver_certfile = os.path.abspath(DRIVER_CERTFILE)
        ssl_options = {}

        if USES_PYOPENSSL:
            ssl_context = SSL.Context(SSL.TLSv1_METHOD)
            ssl_context.use_certificate_file(abs_driver_certfile)
            with open(abs_driver_keyfile) as keyfile:
                key = crypto.load_privatekey(crypto.FILETYPE_PEM, keyfile.read(), b'cassandra')
            ssl_context.use_privatekey(key)
            ssl_context.set_verify(SSL.VERIFY_NONE, verify_callback)
        else:
            ssl_context = ssl.SSLContext(ssl_version)
            ssl_context.load_cert_chain(certfile=abs_driver_certfile,
                                        keyfile=abs_driver_keyfile,
                                        password="cassandra")
            ssl_context.verify_mode = ssl.CERT_NONE
        validate_ssl_options(ssl_context=ssl_context, ssl_options=ssl_options)

    def test_can_connect_with_ssl_conext_ca_host_match(self):
        """
        Test to validate that we are able to connect to a cluster using a SSLContext
        using client auth, an encrypted keyfile, and host matching
        """
        ssl_options = {}
        if USES_PYOPENSSL:
            ssl_context = SSL.Context(SSL.TLSv1_METHOD)
            ssl_context.use_certificate_file(DRIVER_CERTFILE)
            with open(DRIVER_KEYFILE_ENCRYPTED) as keyfile:
                key = crypto.load_privatekey(crypto.FILETYPE_PEM, keyfile.read(), b'cassandra')
            ssl_context.use_privatekey(key)
            ssl_context.load_verify_locations(CLIENT_CA_CERTS)
            ssl_options["check_hostname"] = True
        else:
            ssl_context = ssl.SSLContext(ssl_version)
            ssl_context.verify_mode = ssl.CERT_REQUIRED
            ssl_context.load_verify_locations(CLIENT_CA_CERTS)
            ssl_context.load_cert_chain(
                certfile=DRIVER_CERTFILE,
                keyfile=DRIVER_KEYFILE_ENCRYPTED,
                password="cassandra",
            )
            ssl_context.verify_mode = ssl.CERT_REQUIRED
            ssl_options["check_hostname"] = True
        validate_ssl_options(ssl_context=ssl_context, ssl_options=ssl_options)

    def test_cannot_connect_ssl_context_with_invalid_hostname(self):
        ssl_options = {}
        if USES_PYOPENSSL:
            ssl_context = SSL.Context(SSL.TLSv1_METHOD)
            ssl_context.use_certificate_file(DRIVER_CERTFILE)
            with open(DRIVER_KEYFILE_ENCRYPTED) as keyfile:
                key = crypto.load_privatekey(crypto.FILETYPE_PEM, keyfile.read(), b"cassandra")
            ssl_context.use_privatekey(key)
            ssl_context.load_verify_locations(CLIENT_CA_CERTS)
            ssl_options["check_hostname"] = True
        else:
            ssl_context = ssl.SSLContext(ssl_version)
            ssl_context.verify_mode = ssl.CERT_REQUIRED
            ssl_context.load_verify_locations(CLIENT_CA_CERTS)
            ssl_context.load_cert_chain(
                certfile=DRIVER_CERTFILE,
                keyfile=DRIVER_KEYFILE_ENCRYPTED,
                password="cassandra",
            )
            ssl_context.verify_mode = ssl.CERT_REQUIRED
            ssl_options["check_hostname"] = True
        with self.assertRaises(Exception):
            validate_ssl_options(ssl_context=ssl_context, ssl_options=ssl_options, hostname="localhost")<|MERGE_RESOLUTION|>--- conflicted
+++ resolved
@@ -22,7 +22,9 @@
 from cassandra.connection import DefaultEndPoint
 from cassandra import ConsistencyLevel
 from cassandra.query import SimpleStatement
-<<<<<<< HEAD
+
+from OpenSSL import SSL, crypto
+
 from tests.integration import (
     PROTOCOL_VERSION, get_cluster, remove_cluster, use_single_node, start_cluster_wait_for_up, EVENT_LOOP_MANAGER,
 )
@@ -33,12 +35,6 @@
         ssl.match_hostname = match_hostname
     except ImportError:
         pass  # tests will fail
-=======
-
-from OpenSSL import SSL, crypto
-
-from tests.integration import PROTOCOL_VERSION, get_cluster, remove_cluster, use_single_node, EVENT_LOOP_MANAGER
->>>>>>> 9d7dddd2
 
 log = logging.getLogger(__name__)
 
