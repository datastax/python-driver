--- conflicted
+++ resolved
@@ -46,9 +46,4 @@
             req_ids = connection.request_ids
             test_case.assertEqual(len(req_ids), len(set(req_ids)))
             test_case.assertEqual(connection.highest_request_id, len(req_ids) - 1)
-            test_case.assertEqual(connection.highest_request_id, max(req_ids))
-<<<<<<< HEAD
-=======
-            if PROTOCOL_VERSION < 3:
-                test_case.assertEqual(connection.highest_request_id, connection.max_request_id)
->>>>>>> defd9eb0
+            test_case.assertEqual(connection.highest_request_id, max(req_ids))