# Copyright DataStax, Inc.
#
# Licensed under the Apache License, Version 2.0 (the "License");
# you may not use this file except in compliance with the License.
# You may obtain a copy of the License at
#
# http://www.apache.org/licenses/LICENSE-2.0
#
# Unless required by applicable law or agreed to in writing, software
# distributed under the License is distributed on an "AS IS" BASIS,
# WITHOUT WARRANTIES OR CONDITIONS OF ANY KIND, either express or implied.
# See the License for the specific language governing permissions and
# limitations under the License.

import os
from cassandra.cluster import Cluster

from tests import connection_class, EVENT_LOOP_MANAGER
Cluster.connection_class = connection_class

try:
    import unittest2 as unittest
except ImportError:
    import unittest  # noqa
from packaging.version import Version
import logging
import socket
import sys
import time
import traceback
import platform
from threading import Event
from subprocess import call
from itertools import groupby
import six
import shutil

from cassandra import OperationTimedOut, ReadTimeout, ReadFailure, WriteTimeout, WriteFailure, AlreadyExists,\
    InvalidRequest
from cassandra.protocol import ConfigurationException
from cassandra import ProtocolVersion

try:
    from ccmlib.dse_cluster import DseCluster
    from ccmlib.cluster import Cluster as CCMCluster
    from ccmlib.cluster_factory import ClusterFactory as CCMClusterFactory
    from ccmlib import common
except ImportError as e:
    CCMClusterFactory = None

log = logging.getLogger(__name__)

CLUSTER_NAME = 'test_cluster'
SINGLE_NODE_CLUSTER_NAME = 'single_node'
MULTIDC_CLUSTER_NAME = 'multidc_test_cluster'

CCM_CLUSTER = None

path = os.path.join(os.path.abspath(os.path.dirname(__file__)), 'ccm')
if not os.path.exists(path):
    os.mkdir(path)

cass_version = None
cql_version = None


def get_server_versions():
    """
    Probe system.local table to determine Cassandra and CQL version.
    Returns a tuple of (cassandra_version, cql_version).
    """
    global cass_version, cql_version

    if cass_version is not None:
        return (cass_version, cql_version)

    c = Cluster()
    s = c.connect()
    row = s.execute('SELECT cql_version, release_version FROM system.local')[0]

    cass_version = _tuple_version(row.release_version)
    cql_version = _tuple_version(row.cql_version)

    c.shutdown()

    return (cass_version, cql_version)


def _tuple_version(version_string):
    if '-' in version_string:
        version_string = version_string[:version_string.index('-')]

    return tuple([int(p) for p in version_string.split('.')])


def cmd_line_args_to_dict(env_var):
    cmd_args_env = os.environ.get(env_var, None)
    args = {}
    if cmd_args_env:
        cmd_args = cmd_args_env.strip().split(' ')
        while cmd_args:
            cmd_arg = cmd_args.pop(0)
            cmd_arg_value = True if cmd_arg.startswith('--') else cmd_args.pop(0)
            args[cmd_arg.lstrip('-')] = cmd_arg_value
    return args


def _get_cass_version_from_dse(dse_version):
    if dse_version.startswith('4.6') or dse_version.startswith('4.5'):
        raise Exception("Cassandra Version 2.0 not supported anymore")
    elif dse_version.startswith('4.7') or dse_version.startswith('4.8'):
        cass_ver = "2.1"
    elif dse_version.startswith('5.0'):
        cass_ver = "3.0"
    elif dse_version.startswith('5.1'):
        # TODO: refactor this method to use packaging.Version everywhere
        if Version(dse_version) >= Version('5.1.2'):
            cass_ver = "3.11"
        else:
            cass_ver = "3.10"
    elif dse_version.startswith('6.0'):
        if dse_version == '6.0.0':
            cass_ver = '4.0.0.2284'
        elif dse_version == '6.0.1':
            cass_ver = '4.0.0.2349'
        else:
            cass_ver = '4.0.0.' + ''.join(dse_version.split('.'))
    elif dse_version.startswith('6.7'):
        if dse_version == '6.7.0':
            cass_ver = "4.0.0.67"
        else:
            cass_ver = '4.0.0.' + ''.join(dse_version.split('.'))
    else:
        log.error("Unknown dse version found {0}, defaulting to 2.1".format(dse_version))
        cass_ver = "2.1"
    return Version(cass_ver)


def _get_dse_version_from_cass(cass_version):
    if cass_version.startswith('2.1'):
        dse_ver = "4.8.15"
    elif cass_version.startswith('3.0'):
        dse_ver = "5.0.12"
    elif cass_version.startswith('3.10') or cass_version.startswith('3.11'):
        dse_ver = "5.1.7"
    elif cass_version.startswith('4.0'):
        dse_ver = "6.0"
    else:
        log.error("Unknown cassandra version found {0}, defaulting to 2.1".format(cass_version))
        dse_ver = "2.1"
    return dse_ver

USE_CASS_EXTERNAL = bool(os.getenv('USE_CASS_EXTERNAL', False))
KEEP_TEST_CLUSTER = bool(os.getenv('KEEP_TEST_CLUSTER', False))
SIMULACRON_JAR = os.getenv('SIMULACRON_JAR', None)
CLOUD_PROXY_PATH = os.getenv('CLOUD_PROXY_PATH', None)

<<<<<<< HEAD
# Supported Clusters: Cassandra, DDAC, DSE
DSE_VERSION = None
if os.getenv('DSE_VERSION', None):  # we are testing against DSE
    DSE_VERSION = Version(os.getenv('DSE_VERSION', None))
    DSE_CRED = os.getenv('DSE_CREDS', None)
    CASSANDRA_VERSION = _get_cass_version_from_dse(DSE_VERSION.base_version)
    CCM_VERSION = DSE_VERSION.base_version
else:  # we are testing against Cassandra or DDAC
    cv_string = os.getenv('CASSANDRA_VERSION', None)
    mcv_string = os.getenv('MAPPED_CASSANDRA_VERSION', None)
    try:
        cassandra_version = Version(cv_string)  # env var is set to test-dse for DDAC
    except:
        # fallback to MAPPED_CASSANDRA_VERSION
        cassandra_version = Version(mcv_string)
=======
CASSANDRA_IP = os.getenv('CASSANDRA_IP', '127.0.0.1')
CASSANDRA_DIR = os.getenv('CASSANDRA_DIR', None)

default_cassandra_version = '3.11.4'
cv_string = os.getenv('CASSANDRA_VERSION', default_cassandra_version)
mcv_string = os.getenv('MAPPED_CASSANDRA_VERSION', None)
try:
    cassandra_version = Version(cv_string)  # env var is set to test-dse
except:
    # fallback to MAPPED_CASSANDRA_VERSION
    cassandra_version = Version(mcv_string)
CASSANDRA_VERSION = Version(mcv_string) if mcv_string else cassandra_version
CCM_VERSION = cassandra_version if mcv_string else CASSANDRA_VERSION
>>>>>>> 78f634cf

    CASSANDRA_VERSION = Version(mcv_string) if mcv_string else cassandra_version
    CCM_VERSION = cassandra_version if mcv_string else CASSANDRA_VERSION

CASSANDRA_IP = os.getenv('CLUSTER_IP', '127.0.0.1')
CASSANDRA_DIR = os.getenv('CASSANDRA_DIR', None)

CCM_KWARGS = {}
if DSE_VERSION:
    log.info('Using DSE version: %s', DSE_VERSION)
    if not CASSANDRA_DIR:
        CCM_KWARGS['version'] = DSE_VERSION
        if DSE_CRED:
            log.info("Using DSE credentials file located at {0}".format(DSE_CRED))
            CCM_KWARGS['dse_credentials_file'] = DSE_CRED
elif CASSANDRA_DIR:
    log.info("Using Cassandra dir: %s", CASSANDRA_DIR)
    CCM_KWARGS['install_dir'] = CASSANDRA_DIR
else:
    log.info('Using Cassandra version: %s', CCM_VERSION)
    CCM_KWARGS['version'] = CCM_VERSION


#This changes the default contact_point parameter in Cluster
def set_default_cass_ip():
    if CASSANDRA_IP.startswith("127.0.0."):
        return
    defaults = list(Cluster.__init__.__defaults__)
    defaults = [[CASSANDRA_IP]] + defaults[1:]
    try:
        Cluster.__init__.__defaults__ = tuple(defaults)
    except:
        Cluster.__init__.__func__.__defaults__ = tuple(defaults)


def set_default_beta_flag_true():
    defaults = list(Cluster.__init__.__defaults__)
    defaults = (defaults[:28] + [True] + defaults[29:])
    try:
        Cluster.__init__.__defaults__ = tuple(defaults)
    except:
        Cluster.__init__.__func__.__defaults__ = tuple(defaults)


def get_default_protocol():
    if CASSANDRA_VERSION >= Version('4.0'):
        if DSE_VERSION:
            return ProtocolVersion.DSE_V2
        else:
            set_default_beta_flag_true()
            return ProtocolVersion.V5
    if CASSANDRA_VERSION >= Version('3.10'):
        if DSE_VERSION:
            return ProtocolVersion.DSE_V1
        else:
            return 4
    if CASSANDRA_VERSION >= Version('2.2'):
        return 4
    elif CASSANDRA_VERSION >= Version('2.1'):
        return 3
    elif CASSANDRA_VERSION >= Version('2.0'):
        return 2
    else:
        raise Exception("Running tests with an unsupported Cassandra version: {0}".format(CASSANDRA_VERSION))


def get_supported_protocol_versions():
    """
    1.2 -> 1
    2.0 -> 2, 1
    2.1 -> 3, 2, 1
    2.2 -> 4, 3, 2, 1
    3.X -> 4, 3
    3.10(C*) -> 5(beta),4,3
    3.10(DSE) -> DSE_V1,4,3
    4.0(C*) -> 5(beta),4,3
    4.0(DSE) -> DSE_v2, DSE_V1,4,3
`   """
    if CASSANDRA_VERSION >= Version('4.0'):
        if DSE_VERSION:
            return (3, 4, ProtocolVersion.DSE_V1, ProtocolVersion.DSE_V2)
        else:
            return (3, 4, 5)
    elif CASSANDRA_VERSION >= Version('3.10'):
        if DSE_VERSION:
            return (3, 4, ProtocolVersion.DSE_V1)
        else:
            return (3, 4)
    elif CASSANDRA_VERSION >= Version('3.0'):
        return (3, 4)
    elif CASSANDRA_VERSION >= Version('2.2'):
        return (1,2, 3, 4)
    elif CASSANDRA_VERSION >= Version('2.1'):
        return (1, 2, 3)
    elif CASSANDRA_VERSION >= Version('2.0'):
        return (1, 2)
    else:
        return (1,)


def get_unsupported_lower_protocol():
    """
    This is used to determine the lowest protocol version that is NOT
    supported by the version of C* running
    """
    if CASSANDRA_VERSION >= Version('3.0'):
        return 2
    else:
        return None


def get_unsupported_upper_protocol():
    """
    This is used to determine the highest protocol version that is NOT
    supported by the version of C* running
    """

    if CASSANDRA_VERSION >= Version('4.0'):
        if DSE_VERSION:
            return None
        else:
            return ProtocolVersion.DSE_V1
    if CASSANDRA_VERSION >= Version('3.10'):
        if DSE_VERSION:
            return ProtocolVersion.DSE_V2
        else:
            return 5
    if CASSANDRA_VERSION >= Version('2.2'):
        return 5
    elif CASSANDRA_VERSION >= Version('2.1'):
        return 4
    elif CASSANDRA_VERSION >= Version('2.0'):
        return 3
    else:
        return 2


default_protocol_version = get_default_protocol()


PROTOCOL_VERSION = int(os.getenv('PROTOCOL_VERSION', default_protocol_version))


def local_decorator_creator():
    if USE_CASS_EXTERNAL or not CASSANDRA_IP.startswith("127.0.0."):
        return unittest.skip('Tests only runs against local C*')

    def _id_and_mark(f):
        f.local = True
        return f

    return _id_and_mark

local = local_decorator_creator()
notprotocolv1 = unittest.skipUnless(PROTOCOL_VERSION > 1, 'Protocol v1 not supported')
lessthenprotocolv4 = unittest.skipUnless(PROTOCOL_VERSION < 4, 'Protocol versions 4 or greater not supported')
greaterthanprotocolv3 = unittest.skipUnless(PROTOCOL_VERSION >= 4, 'Protocol versions less than 4 are not supported')
protocolv5 = unittest.skipUnless(5 in get_supported_protocol_versions(), 'Protocol versions less than 5 are not supported')
greaterthancass20 = unittest.skipUnless(CASSANDRA_VERSION >= Version('2.1'), 'Cassandra version 2.1 or greater required')
greaterthancass21 = unittest.skipUnless(CASSANDRA_VERSION >= Version('2.2'), 'Cassandra version 2.2 or greater required')
greaterthanorequalcass30 = unittest.skipUnless(CASSANDRA_VERSION >= Version('3.0'), 'Cassandra version 3.0 or greater required')
greaterthanorequalcass31 = unittest.skipUnless(CASSANDRA_VERSION >= Version('3.1'), 'Cassandra version 3.1 or greater required')
greaterthanorequalcass36 = unittest.skipUnless(CASSANDRA_VERSION >= Version('3.6'), 'Cassandra version 3.6 or greater required')
greaterthanorequalcass3_10 = unittest.skipUnless(CASSANDRA_VERSION >= Version('3.10'), 'Cassandra version 3.10 or greater required')
greaterthanorequalcass3_11 = unittest.skipUnless(CASSANDRA_VERSION >= Version('3.11'), 'Cassandra version 3.11 or greater required')
greaterthanorequalcass40 = unittest.skipUnless(CASSANDRA_VERSION >= Version('4.0'), 'Cassandra version 4.0 or greater required')
lessthanorequalcass40 = unittest.skipUnless(CASSANDRA_VERSION <= Version('4.0'), 'Cassandra version less or equal to 4.0 required')
lessthancass40 = unittest.skipUnless(CASSANDRA_VERSION < Version('4.0'), 'Cassandra version less than 4.0 required')
lessthancass30 = unittest.skipUnless(CASSANDRA_VERSION < Version('3.0'), 'Cassandra version less then 3.0 required')
greaterthanorequaldse67 = unittest.skipUnless(DSE_VERSION and DSE_VERSION >= Version('6.7'), "DSE 6.7 or greater required for this test")
greaterthanorequaldse60 = unittest.skipUnless(DSE_VERSION and DSE_VERSION >= Version('6.0'), "DSE 6.0 or greater required for this test")
greaterthanorequaldse51 = unittest.skipUnless(DSE_VERSION and DSE_VERSION >= Version('5.1'), "DSE 5.1 or greater required for this test")
greaterthanorequaldse50 = unittest.skipUnless(DSE_VERSION and DSE_VERSION >= Version('5.0'), "DSE 5.0 or greater required for this test")
lessthandse51 = unittest.skipUnless(DSE_VERSION and DSE_VERSION < Version('5.1'), "DSE version less than 5.1 required")
lessthandse60 = unittest.skipUnless(DSE_VERSION and DSE_VERSION < Version('6.0'), "DSE version less than 6.0 required")

pypy = unittest.skipUnless(platform.python_implementation() == "PyPy", "Test is skipped unless it's on PyPy")
notpy3 = unittest.skipIf(sys.version_info >= (3, 0), "Test not applicable for Python 3.x runtime")
requiresmallclockgranularity = unittest.skipIf("Windows" in platform.system() or "asyncore" in EVENT_LOOP_MANAGER,
                                               "This test is not suitible for environments with large clock granularity")
requiressimulacron = unittest.skipIf(SIMULACRON_JAR is None or CASSANDRA_VERSION < Version("2.1"), "Simulacron jar hasn't been specified or C* version is 2.0")
<<<<<<< HEAD
requirecassandra = unittest.skipIf(DSE_VERSION, "Cassandra required")
requiredse = unittest.skipUnless(DSE_VERSION, "DSE required")
=======
requirescloudproxy = unittest.skipIf(CLOUD_PROXY_PATH is None, "Cloud Proxy path hasn't been specified")
>>>>>>> 78f634cf


def wait_for_node_socket(node, timeout):
    binary_itf = node.network_interfaces['binary']
    if not common.check_socket_listening(binary_itf, timeout=timeout):
        log.warning("Unable to connect to binary socket for node " + node.name)
    else:
        log.debug("Node %s is up and listening " % (node.name,))


def check_socket_listening(itf, timeout=60):
    end = time.time() + timeout
    while time.time() <= end:
        try:
            sock = socket.socket()
            sock.connect(itf)
            sock.close()
            return True
        except socket.error:
            # Try again in another 200ms
            time.sleep(.2)
            continue
    return False


def get_cluster():
    return CCM_CLUSTER


def get_node(node_id):
    return CCM_CLUSTER.nodes['node%s' % node_id]


def use_multidc(dc_list, workloads=[]):
    use_cluster(MULTIDC_CLUSTER_NAME, dc_list, start=True, workloads=workloads)


def use_singledc(start=True, workloads=[]):
    use_cluster(CLUSTER_NAME, [3], start=start, workloads=workloads)


def use_single_node(start=True, workloads=[], configuration_options={}, dse_options={}):
    use_cluster(SINGLE_NODE_CLUSTER_NAME, [1], start=start, workloads=workloads,
                configuration_options=configuration_options, dse_options=dse_options)


def remove_cluster():
    if USE_CASS_EXTERNAL or KEEP_TEST_CLUSTER:
        return

    global CCM_CLUSTER
    if CCM_CLUSTER:
        log.debug("Removing cluster {0}".format(CCM_CLUSTER.name))
        tries = 0
        while tries < 100:
            try:
                CCM_CLUSTER.remove()
                CCM_CLUSTER = None
                return
            except OSError:
                ex_type, ex, tb = sys.exc_info()
                log.warning("{0}: {1} Backtrace: {2}".format(ex_type.__name__, ex, traceback.extract_tb(tb)))
                del tb
                tries += 1
                time.sleep(1)

        raise RuntimeError("Failed to remove cluster after 100 attempts")


def is_current_cluster(cluster_name, node_counts, workloads):
    global CCM_CLUSTER
    if CCM_CLUSTER and CCM_CLUSTER.name == cluster_name:
        if [len(list(nodes)) for dc, nodes in
                groupby(CCM_CLUSTER.nodelist(), lambda n: n.data_center)] == node_counts:
            for node in CCM_CLUSTER.nodelist():
                if set(node.workloads) != set(workloads):
                    print("node workloads don't match creating new cluster")
                    return False
            return True
    return False


def start_cluster_wait_for_up(cluster):
    cluster.start(wait_for_binary_proto=True)
    # Added to wait for slow nodes to start up
    log.debug("Cluster started waiting for binary ports")
    for node in CCM_CLUSTER.nodes.values():
        wait_for_node_socket(node, 300)
    log.debug("Binary port are open")


def use_cluster(cluster_name, nodes, ipformat=None, start=True, workloads=None, set_keyspace=True, ccm_options=None,
                configuration_options={}, dse_options={}):
    dse_cluster = True if DSE_VERSION else False
    if not workloads:
        workloads = []
    set_default_cass_ip()

    if ccm_options is None and DSE_VERSION:
        ccm_options = {"version": DSE_VERSION}
    elif ccm_options is None:
        ccm_options = CCM_KWARGS.copy()

    if 'version' in ccm_options and not isinstance(ccm_options['version'], Version):
        ccm_options['version'] = Version(ccm_options['version'])

    cassandra_version = ccm_options.get('version', CCM_VERSION)
    dse_version = ccm_options.get('version', DSE_VERSION)

    if 'version' in ccm_options:
        ccm_options['version'] = ccm_options['version'].base_version

    global CCM_CLUSTER
    if USE_CASS_EXTERNAL:
        if CCM_CLUSTER:
            log.debug("Using external CCM cluster {0}".format(CCM_CLUSTER.name))
        else:
            log.debug("Using unnamed external cluster")
        if set_keyspace and start:
            setup_keyspace(ipformat=ipformat, wait=False)
        return

    if is_current_cluster(cluster_name, nodes, workloads):
        log.debug("Using existing cluster, matching topology: {0}".format(cluster_name))
    else:
        if CCM_CLUSTER:
            log.debug("Stopping existing cluster, topology mismatch: {0}".format(CCM_CLUSTER.name))
            CCM_CLUSTER.stop()

        try:
            CCM_CLUSTER = CCMClusterFactory.load(path, cluster_name)
            log.debug("Found existing CCM cluster, {0}; clearing.".format(cluster_name))
            CCM_CLUSTER.clear()
            CCM_CLUSTER.set_install_dir(**ccm_options)
            CCM_CLUSTER.set_configuration_options(configuration_options)
            CCM_CLUSTER.set_dse_configuration_options(dse_options)
        except Exception:
            ex_type, ex, tb = sys.exc_info()
            log.warning("{0}: {1} Backtrace: {2}".format(ex_type.__name__, ex, traceback.extract_tb(tb)))
            del tb

            ccm_options.update(cmd_line_args_to_dict('CCM_ARGS'))

            log.debug("Creating new CCM cluster, {0}, with args {1}".format(cluster_name, ccm_options))

            # Make sure we cleanup old cluster dir if it exists
            cluster_path = os.path.join(path, cluster_name)
            if os.path.exists(cluster_path):
                shutil.rmtree(cluster_path)

            if dse_cluster:
                CCM_CLUSTER = DseCluster(path, cluster_name, **ccm_options)
                CCM_CLUSTER.set_configuration_options({'start_native_transport': True})
                CCM_CLUSTER.set_configuration_options({'batch_size_warn_threshold_in_kb': 5})
                if dse_version >= Version('5.0'):
                    CCM_CLUSTER.set_configuration_options({'enable_user_defined_functions': True})
                    CCM_CLUSTER.set_configuration_options({'enable_scripted_user_defined_functions': True})
                if 'spark' in workloads:
                    config_options = {"initial_spark_worker_resources": 0.1}
                    if dse_version >= Version('6.7'):
                        log.debug("Disabling AlwaysON SQL for a DSE 6.7 Cluster")
                        config_options['alwayson_sql_options'] = {'enabled': False}
                    CCM_CLUSTER.set_dse_configuration_options(config_options)
                common.switch_cluster(path, cluster_name)
                CCM_CLUSTER.set_configuration_options(configuration_options)
                CCM_CLUSTER.populate(nodes, ipformat=ipformat)

                CCM_CLUSTER.set_dse_configuration_options(dse_options)
            else:
                CCM_CLUSTER = CCMCluster(path, cluster_name, **ccm_options)
                CCM_CLUSTER.set_configuration_options({'start_native_transport': True})
                if cassandra_version >= Version('2.2'):
                    CCM_CLUSTER.set_configuration_options({'enable_user_defined_functions': True})
                    if cassandra_version >= Version('3.0'):
                        CCM_CLUSTER.set_configuration_options({'enable_scripted_user_defined_functions': True})
                common.switch_cluster(path, cluster_name)
                CCM_CLUSTER.set_configuration_options(configuration_options)
                CCM_CLUSTER.populate(nodes, ipformat=ipformat)

    try:
        jvm_args = []

        # This will enable the Mirroring query handler which will echo our custom payload k,v pairs back

        if 'graph' not in workloads:
            if PROTOCOL_VERSION >= 4:
                jvm_args = [" -Dcassandra.custom_query_handler_class=org.apache.cassandra.cql3.CustomPayloadMirroringQueryHandler"]
        if len(workloads) > 0:
            for node in CCM_CLUSTER.nodes.values():
                node.set_workloads(workloads)
        if start:
            log.debug("Starting CCM cluster: {0}".format(cluster_name))
            CCM_CLUSTER.start(jvm_args=jvm_args, wait_for_binary_proto=True)
            # Added to wait for slow nodes to start up
            log.debug("Cluster started waiting for binary ports")
            for node in CCM_CLUSTER.nodes.values():
                wait_for_node_socket(node, 300)
            log.debug("Binary ports are open")
            if set_keyspace:
                setup_keyspace(ipformat=ipformat)
    except Exception:
        log.exception("Failed to start CCM cluster; removing cluster.")

        if os.name == "nt":
            if CCM_CLUSTER:
                for node in six.itervalues(CCM_CLUSTER.nodes):
                    os.system("taskkill /F /PID " + str(node.pid))
        else:
            call(["pkill", "-9", "-f", ".ccm"])
        remove_cluster()
        raise
    return CCM_CLUSTER


def teardown_package():
    if USE_CASS_EXTERNAL or KEEP_TEST_CLUSTER:
        return
    # when multiple modules are run explicitly, this runs between them
    # need to make sure CCM_CLUSTER is properly cleared for that case
    remove_cluster()
    for cluster_name in [CLUSTER_NAME, MULTIDC_CLUSTER_NAME]:
        try:
            cluster = CCMClusterFactory.load(path, cluster_name)
            try:
                cluster.remove()
                log.info('Removed cluster: %s' % cluster_name)
            except Exception:
                log.exception('Failed to remove cluster: %s' % cluster_name)

        except Exception:
            log.warning('Did not find cluster: %s' % cluster_name)


def execute_until_pass(session, query):
    tries = 0
    while tries < 100:
        try:
            return session.execute(query)
        except (ConfigurationException, AlreadyExists, InvalidRequest):
            log.warning("Received already exists from query {0}   not exiting".format(query))
            # keyspace/table was already created/dropped
            return
        except (OperationTimedOut, ReadTimeout, ReadFailure, WriteTimeout, WriteFailure):
            ex_type, ex, tb = sys.exc_info()
            log.warning("{0}: {1} Backtrace: {2}".format(ex_type.__name__, ex, traceback.extract_tb(tb)))
            del tb
            tries += 1

    raise RuntimeError("Failed to execute query after 100 attempts: {0}".format(query))


def execute_with_long_wait_retry(session, query, timeout=30):
    tries = 0
    while tries < 10:
        try:
            return session.execute(query, timeout=timeout)
        except (ConfigurationException, AlreadyExists):
            log.warning("Received already exists from query {0}    not exiting".format(query))
            # keyspace/table was already created/dropped
            return
        except (OperationTimedOut, ReadTimeout, ReadFailure, WriteTimeout, WriteFailure):
            ex_type, ex, tb = sys.exc_info()
            log.warning("{0}: {1} Backtrace: {2}".format(ex_type.__name__, ex, traceback.extract_tb(tb)))
            del tb
            tries += 1

    raise RuntimeError("Failed to execute query after 100 attempts: {0}".format(query))


def execute_with_retry_tolerant(session, query, retry_exceptions, escape_exception):
    # TODO refactor above methods into this one for code reuse
    tries = 0
    while tries < 100:
        try:
            tries += 1
            rs = session.execute(query)
            return rs
        except escape_exception:
            return
        except retry_exceptions:
            time.sleep(.1)

    raise RuntimeError("Failed to execute query after 100 attempts: {0}".format(query))


def drop_keyspace_shutdown_cluster(keyspace_name, session, cluster):
    try:
        execute_with_long_wait_retry(session, "DROP KEYSPACE {0}".format(keyspace_name))
    except:
        log.warning("Error encountered when droping keyspace {0}".format(keyspace_name))
        ex_type, ex, tb = sys.exc_info()
        log.warning("{0}: {1} Backtrace: {2}".format(ex_type.__name__, ex, traceback.extract_tb(tb)))
        del tb
    finally:
        log.warning("Shutting down cluster")
        cluster.shutdown()


def setup_keyspace(ipformat=None, wait=True, protocol_version=None):
    # wait for nodes to startup
    if wait:
        time.sleep(10)

    if protocol_version:
        _protocol_version = protocol_version
    else:
        _protocol_version = PROTOCOL_VERSION

    if not ipformat:
        cluster = Cluster(protocol_version=_protocol_version)
    else:
        cluster = Cluster(contact_points=["::1"], protocol_version=_protocol_version)
    session = cluster.connect()

    try:
        for ksname in ('test1rf', 'test2rf', 'test3rf'):
            if ksname in cluster.metadata.keyspaces:
                execute_until_pass(session, "DROP KEYSPACE %s" % ksname)

        ddl = '''
            CREATE KEYSPACE test3rf
            WITH replication = {'class': 'SimpleStrategy', 'replication_factor': '3'}'''
        execute_with_long_wait_retry(session, ddl)

        ddl = '''
            CREATE KEYSPACE test2rf
            WITH replication = {'class': 'SimpleStrategy', 'replication_factor': '2'}'''
        execute_with_long_wait_retry(session, ddl)

        ddl = '''
            CREATE KEYSPACE test1rf
            WITH replication = {'class': 'SimpleStrategy', 'replication_factor': '1'}'''
        execute_with_long_wait_retry(session, ddl)

        ddl_3f = '''
            CREATE TABLE test3rf.test (
                k int PRIMARY KEY,
                v int )'''
        execute_with_long_wait_retry(session, ddl_3f)

        ddl_1f = '''
                    CREATE TABLE test1rf.test (
                        k int PRIMARY KEY,
                        v int )'''
        execute_with_long_wait_retry(session, ddl_1f)

    except Exception:
        traceback.print_exc()
        raise
    finally:
        cluster.shutdown()


class UpDownWaiter(object):

    def __init__(self, host):
        self.down_event = Event()
        self.up_event = Event()
        host.monitor.register(self)

    def on_up(self, host):
        self.up_event.set()

    def on_down(self, host):
        self.down_event.set()

    def wait_for_down(self):
        self.down_event.wait()

    def wait_for_up(self):
        self.up_event.wait()


class BasicKeyspaceUnitTestCase(unittest.TestCase):
    """
    This is basic unit test case that provides various utility methods that can be leveraged for testcase setup and tear
    down
    """
    @property
    def keyspace_name(self):
        return self.ks_name

    @property
    def class_table_name(self):
        return self.ks_name

    @property
    def function_table_name(self):
        return self._testMethodName.lower()

    @property
    def keyspace_table_name(self):
        return "{0}.{1}".format(self.keyspace_name, self._testMethodName.lower())

    @classmethod
    def drop_keyspace(cls):
        execute_with_long_wait_retry(cls.session, "DROP KEYSPACE {0}".format(cls.ks_name))

    @classmethod
    def create_keyspace(cls, rf):
        ddl = "CREATE KEYSPACE {0} WITH replication = {{'class': 'SimpleStrategy', 'replication_factor': '{1}'}}".format(cls.ks_name, rf)
        execute_with_long_wait_retry(cls.session, ddl)

    @classmethod
    def common_setup(cls, rf, keyspace_creation=True, create_class_table=False, **cluster_kwargs):
        cls.cluster = Cluster(protocol_version=PROTOCOL_VERSION, **cluster_kwargs)
        cls.session = cls.cluster.connect(wait_for_all_pools=True)
        cls.ks_name = cls.__name__.lower()
        if keyspace_creation:
            cls.create_keyspace(rf)
        cls.cass_version, cls.cql_version = get_server_versions()

        if create_class_table:

            ddl = '''
                CREATE TABLE {0}.{1} (
                    k int PRIMARY KEY,
                    v int )'''.format(cls.ks_name, cls.ks_name)
            execute_until_pass(cls.session, ddl)

    def create_function_table(self):
            ddl = '''
                CREATE TABLE {0}.{1} (
                    k int PRIMARY KEY,
                    v int )'''.format(self.keyspace_name, self.function_table_name)
            execute_until_pass(self.session, ddl)

    def drop_function_table(self):
            ddl = "DROP TABLE {0}.{1} ".format(self.keyspace_name, self.function_table_name)
            execute_until_pass(self.session, ddl)


class MockLoggingHandler(logging.Handler):
    """Mock logging handler to check for expected logs."""

    def __init__(self, *args, **kwargs):
        self.reset()
        logging.Handler.__init__(self, *args, **kwargs)

    def emit(self, record):
        self.messages[record.levelname.lower()].append(record.getMessage())

    def reset(self):
        self.messages = {
            'debug': [],
            'info': [],
            'warning': [],
            'error': [],
            'critical': [],
        }

    def get_message_count(self, level, sub_string):
        count = 0
        for msg in self.messages.get(level):
            if sub_string in msg:
                count+=1
        return count

    def set_module_name(self, module_name):
        """
        This is intended to be used doing:
        with MockLoggingHandler().set_module_name(connection.__name__) as mock_handler:
        """
        self.module_name = module_name
        return self

    def __enter__(self):
        self.logger = logging.getLogger(self.module_name)
        self.logger.addHandler(self)
        return self

    def __exit__(self, *args):
        pass


class BasicExistingKeyspaceUnitTestCase(BasicKeyspaceUnitTestCase):
    """
    This is basic unit test defines class level teardown and setup methods. It assumes that keyspace is already defined, or created as part of the test.
    """
    @classmethod
    def setUpClass(cls):
        cls.common_setup(1, keyspace_creation=False)

    @classmethod
    def tearDownClass(cls):
        cls.cluster.shutdown()


class BasicSharedKeyspaceUnitTestCase(BasicKeyspaceUnitTestCase):
    """
    This is basic unit test case that can be leveraged to scope a keyspace to a specific test class.
    creates a keyspace named after the testclass with a rf of 1.
    """
    @classmethod
    def setUpClass(cls):
        cls.common_setup(1)

    @classmethod
    def tearDownClass(cls):
        drop_keyspace_shutdown_cluster(cls.ks_name, cls.session, cls.cluster)


class BasicSharedKeyspaceUnitTestCaseRF1(BasicSharedKeyspaceUnitTestCase):
    """
    This is basic unit test case that can be leveraged to scope a keyspace to a specific test class.
    creates a keyspace named after the testclass with a rf of 1
    """
    @classmethod
    def setUpClass(self):
        self.common_setup(1, True)


class BasicSharedKeyspaceUnitTestCaseRF2(BasicSharedKeyspaceUnitTestCase):
    """
    This is basic unit test case that can be leveraged to scope a keyspace to a specific test class.
    creates a keyspace named after the test class with a rf of 2, and a table named after the class
    """
    @classmethod
    def setUpClass(self):
        self.common_setup(2)


class BasicSharedKeyspaceUnitTestCaseRF3(BasicSharedKeyspaceUnitTestCase):
    """
    This is basic unit test case that can be leveraged to scope a keyspace to a specific test class.
    creates a keyspace named after the test class with a rf of 3
    """
    @classmethod
    def setUpClass(self):
        self.common_setup(3)


class BasicSharedKeyspaceUnitTestCaseRF3WM(BasicSharedKeyspaceUnitTestCase):
    """
    This is basic unit test case that can be leveraged to scope a keyspace to a specific test class.
    creates a keyspace named after the test class with a rf of 3 with metrics enabled
    """
    @classmethod
    def setUpClass(self):
        self.common_setup(3, True, True, metrics_enabled=True)

    @classmethod
    def tearDownClass(cls):
        drop_keyspace_shutdown_cluster(cls.ks_name, cls.session, cls.cluster)


class BasicSharedKeyspaceUnitTestCaseWFunctionTable(BasicSharedKeyspaceUnitTestCase):
    """"
    This is basic unit test case that can be leveraged to scope a keyspace to a specific test class.
    creates a keyspace named after the test class with a rf of 3 and a table named after the class
    the table is scoped to just the unit test and will be removed.

    """
    def setUp(self):
        self.create_function_table()

    def tearDown(self):
        self.drop_function_table()


class BasicSegregatedKeyspaceUnitTestCase(BasicKeyspaceUnitTestCase):
    """
    This unit test will create and teardown a keyspace for each individual unit tests.
    It has overhead and should only be used with complex unit test were sharing a keyspace will
    cause issues.
    """
    def setUp(self):
        self.common_setup(1)

    def tearDown(self):
        drop_keyspace_shutdown_cluster(self.ks_name, self.session, self.cluster)


class BasicExistingSegregatedKeyspaceUnitTestCase(BasicKeyspaceUnitTestCase):
    """
    This unit test will create and teardown or each individual unit tests. It assumes that keyspace is existing
    or created as part of a test.
    It has some overhead and should only be used when sharing cluster/session is not feasible.
    """
    def setUp(self):
        self.common_setup(1, keyspace_creation=False)

    def tearDown(self):
        self.cluster.shutdown()


def assert_startswith(s, prefix):
    if not s.startswith(prefix):
        raise AssertionError(
            '{} does not start with {}'.format(repr(s), repr(prefix))
        )<|MERGE_RESOLUTION|>--- conflicted
+++ resolved
@@ -155,7 +155,6 @@
 SIMULACRON_JAR = os.getenv('SIMULACRON_JAR', None)
 CLOUD_PROXY_PATH = os.getenv('CLOUD_PROXY_PATH', None)
 
-<<<<<<< HEAD
 # Supported Clusters: Cassandra, DDAC, DSE
 DSE_VERSION = None
 if os.getenv('DSE_VERSION', None):  # we are testing against DSE
@@ -171,21 +170,6 @@
     except:
         # fallback to MAPPED_CASSANDRA_VERSION
         cassandra_version = Version(mcv_string)
-=======
-CASSANDRA_IP = os.getenv('CASSANDRA_IP', '127.0.0.1')
-CASSANDRA_DIR = os.getenv('CASSANDRA_DIR', None)
-
-default_cassandra_version = '3.11.4'
-cv_string = os.getenv('CASSANDRA_VERSION', default_cassandra_version)
-mcv_string = os.getenv('MAPPED_CASSANDRA_VERSION', None)
-try:
-    cassandra_version = Version(cv_string)  # env var is set to test-dse
-except:
-    # fallback to MAPPED_CASSANDRA_VERSION
-    cassandra_version = Version(mcv_string)
-CASSANDRA_VERSION = Version(mcv_string) if mcv_string else cassandra_version
-CCM_VERSION = cassandra_version if mcv_string else CASSANDRA_VERSION
->>>>>>> 78f634cf
 
     CASSANDRA_VERSION = Version(mcv_string) if mcv_string else cassandra_version
     CCM_VERSION = cassandra_version if mcv_string else CASSANDRA_VERSION
@@ -367,12 +351,9 @@
 requiresmallclockgranularity = unittest.skipIf("Windows" in platform.system() or "asyncore" in EVENT_LOOP_MANAGER,
                                                "This test is not suitible for environments with large clock granularity")
 requiressimulacron = unittest.skipIf(SIMULACRON_JAR is None or CASSANDRA_VERSION < Version("2.1"), "Simulacron jar hasn't been specified or C* version is 2.0")
-<<<<<<< HEAD
 requirecassandra = unittest.skipIf(DSE_VERSION, "Cassandra required")
 requiredse = unittest.skipUnless(DSE_VERSION, "DSE required")
-=======
 requirescloudproxy = unittest.skipIf(CLOUD_PROXY_PATH is None, "Cloud Proxy path hasn't been specified")
->>>>>>> 78f634cf
 
 
 def wait_for_node_socket(node, timeout):
