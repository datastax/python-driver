--- conflicted
+++ resolved
@@ -20,7 +20,7 @@
 import six
 
 from cassandra.query import FETCH_SIZE_UNSET
-from cassandra.cluster import Cluster, ConsistencyLevel
+from cassandra.cluster import Cluster
 from cassandra.cqlengine.statements import BaseCQLStatement
 from cassandra.cqlengine.management import sync_table, drop_table
 from cassandra.cqlengine.statements import InsertStatement, UpdateStatement, SelectStatement, DeleteStatement, \
@@ -28,7 +28,7 @@
 from cassandra.cqlengine.operators import EqualsOperator, LikeOperator
 from cassandra.cqlengine.columns import Column
 
-from tests.integration.cqlengine.base import BaseCassEngTestCase, CollectionsModel
+from tests.integration.cqlengine.base import BaseCassEngTestCase, TestQueryUpdateModel
 from tests.integration.cqlengine import DEFAULT_KEYSPACE
 from tests.integration import greaterthanorequalcass3_10
 
@@ -55,13 +55,13 @@
     @classmethod
     def setUpClass(cls):
         super(ExecuteStatementTest, cls).setUpClass()
-        sync_table(CollectionsModel)
-        cls.table_name = '{0}.collections_model'.format(DEFAULT_KEYSPACE)
+        sync_table(TestQueryUpdateModel)
+        cls.table_name = '{0}.test_query_update_model'.format(DEFAULT_KEYSPACE)
 
     @classmethod
     def tearDownClass(cls):
         super(ExecuteStatementTest, cls).tearDownClass()
-        drop_table(CollectionsModel)
+        drop_table(TestQueryUpdateModel)
 
     def _verify_statement(self, original):
         st = SelectStatement(self.table_name)
@@ -103,9 +103,6 @@
 
         # Verifying delete statement
         execute(DeleteStatement(self.table_name, where=where))
-<<<<<<< HEAD
-        self.assertEqual(CollectionsModel.objects.count(), 0)
-=======
         self.assertEqual(TestQueryUpdateModel.objects.count(), 0)
 
     @greaterthanorequalcass3_10
@@ -159,5 +156,4 @@
         st.add_assignment(Column(db_field='text_map'), {"foo": '1', "bar": '2'})
 
         execute(st)
-        self._verify_statement(st)
->>>>>>> 61ef40ae
+        self._verify_statement(st)