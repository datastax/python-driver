--- conflicted
+++ resolved
@@ -17,11 +17,7 @@
     import unittest  # noqa
 
 from cassandra import OperationTimedOut, WriteTimeout
-<<<<<<< HEAD
-from cassandra.cluster import Cluster, ExecutionProfile, EXEC_PROFILE_DEFAULT
-=======
-from cassandra.cluster import Cluster, ExecutionProfile, ResponseFuture
->>>>>>> 9819499c
+from cassandra.cluster import Cluster, ExecutionProfile, EXEC_PROFILE_DEFAULT, ResponseFuture
 from cassandra.query import SimpleStatement
 from cassandra.policies import ConstantSpeculativeExecutionPolicy, RoundRobinPolicy, RetryPolicy, WriteType
 
@@ -256,15 +252,11 @@
         if SIMULACRON_JAR is None or CASSANDRA_VERSION < Version("2.1"):
             return
         start_and_prime_singledc()
-
-<<<<<<< HEAD
         ep = ExecutionProfile(retry_policy=CustomRetryPolicy())
         cls.cluster = Cluster(protocol_version=PROTOCOL_VERSION, compression=False,
                               execution_profiles={EXEC_PROFILE_DEFAULT: ep})
         cls.session = cls.cluster.connect(wait_for_all_pools=True)
 
-=======
->>>>>>> 9819499c
     @classmethod
     def tearDownClass(cls):
         if SIMULACRON_JAR is None or CASSANDRA_VERSION < Version("2.1"):
