# Copyright DataStax, Inc.
#
# Licensed under the Apache License, Version 2.0 (the "License");
# you may not use this file except in compliance with the License.
# You may obtain a copy of the License at
#
# http://www.apache.org/licenses/LICENSE-2.0
#
# Unless required by applicable law or agreed to in writing, software
# distributed under the License is distributed on an "AS IS" BASIS,
# WITHOUT WARRANTIES OR CONDITIONS OF ANY KIND, either express or implied.
# See the License for the specific language governing permissions and
# limitations under the License.

import unittest

from itertools import islice, cycle
from mock import Mock, patch, call
from random import randint
import six
from six.moves._thread import LockType
import sys
import struct
from threading import Thread

from cassandra import ConsistencyLevel
from cassandra.cluster import Cluster
from cassandra.connection import DefaultEndPoint
from cassandra.metadata import Metadata
from cassandra.policies import (RoundRobinPolicy, WhiteListRoundRobinPolicy, DCAwareRoundRobinPolicy,
                                TokenAwarePolicy, SimpleConvictionPolicy,
                                HostDistance, ExponentialReconnectionPolicy,
                                RetryPolicy, WriteType,
                                DowngradingConsistencyRetryPolicy, ConstantReconnectionPolicy,
                                LoadBalancingPolicy, ConvictionPolicy, ReconnectionPolicy, FallthroughRetryPolicy,
                                IdentityTranslator, EC2MultiRegionTranslator, HostFilterPolicy)
from cassandra.pool import Host
from cassandra.query import Statement

from six.moves import xrange


class LoadBalancingPolicyTest(unittest.TestCase):
    def test_non_implemented(self):
        """
        Code coverage for interface-style base class
        """

        policy = LoadBalancingPolicy()
        host = Host(DefaultEndPoint("ip1"), SimpleConvictionPolicy)
        host.set_location_info("dc1", "rack1")

        self.assertRaises(NotImplementedError, policy.distance, host)
        self.assertRaises(NotImplementedError, policy.populate, None, host)
        self.assertRaises(NotImplementedError, policy.make_query_plan)
        self.assertRaises(NotImplementedError, policy.on_up, host)
        self.assertRaises(NotImplementedError, policy.on_down, host)
        self.assertRaises(NotImplementedError, policy.on_add, host)
        self.assertRaises(NotImplementedError, policy.on_remove, host)

    def test_instance_check(self):
        self.assertRaises(TypeError, Cluster, load_balancing_policy=RoundRobinPolicy)


class RoundRobinPolicyTest(unittest.TestCase):

    def test_basic(self):
        hosts = [0, 1, 2, 3]
        policy = RoundRobinPolicy()
        policy.populate(None, hosts)
        qplan = list(policy.make_query_plan())
        self.assertEqual(sorted(qplan), hosts)

    def test_multiple_query_plans(self):
        hosts = [0, 1, 2, 3]
        policy = RoundRobinPolicy()
        policy.populate(None, hosts)
        for i in xrange(20):
            qplan = list(policy.make_query_plan())
            self.assertEqual(sorted(qplan), hosts)

    def test_single_host(self):
        policy = RoundRobinPolicy()
        policy.populate(None, [0])
        qplan = list(policy.make_query_plan())
        self.assertEqual(qplan, [0])

    def test_status_updates(self):
        hosts = [0, 1, 2, 3]
        policy = RoundRobinPolicy()
        policy.populate(None, hosts)
        policy.on_down(0)
        policy.on_remove(1)
        policy.on_up(4)
        policy.on_add(5)
        qplan = list(policy.make_query_plan())
        self.assertEqual(sorted(qplan), [2, 3, 4, 5])

    def test_thread_safety(self):
        hosts = range(100)
        policy = RoundRobinPolicy()
        policy.populate(None, hosts)

        def check_query_plan():
            for i in range(100):
                qplan = list(policy.make_query_plan())
                self.assertEqual(sorted(qplan), list(hosts))

        threads = [Thread(target=check_query_plan) for i in range(4)]
        for t in threads:
            t.start()
        for t in threads:
            t.join()

    def test_thread_safety_during_modification(self):
        hosts = range(100)
        policy = RoundRobinPolicy()
        policy.populate(None, hosts)

        errors = []

        def check_query_plan():
            try:
                for i in xrange(100):
                    list(policy.make_query_plan())
            except Exception as exc:
                errors.append(exc)

        def host_up():
            for i in xrange(1000):
                policy.on_up(randint(0, 99))

        def host_down():
            for i in xrange(1000):
                policy.on_down(randint(0, 99))

        threads = []
        for i in range(5):
            threads.append(Thread(target=check_query_plan))
            threads.append(Thread(target=host_up))
            threads.append(Thread(target=host_down))

        # make the GIL switch after every instruction, maximizing
        # the chance of race conditions
        check = six.PY2 or '__pypy__' in sys.builtin_module_names
        if check:
            original_interval = sys.getcheckinterval()
        else:
            original_interval = sys.getswitchinterval()

        try:
            if check:
                sys.setcheckinterval(0)
            else:
                sys.setswitchinterval(0.0001)
            for t in threads:
                t.start()
            for t in threads:
                t.join()
        finally:
            if check:
                sys.setcheckinterval(original_interval)
            else:
                sys.setswitchinterval(original_interval)

        if errors:
            self.fail("Saw errors: %s" % (errors,))

    def test_no_live_nodes(self):
        """
        Ensure query plan for a downed cluster will execute without errors
        """
        hosts = [0, 1, 2, 3]
        policy = RoundRobinPolicy()
        policy.populate(None, hosts)

        for i in range(4):
            policy.on_down(i)

        qplan = list(policy.make_query_plan())
        self.assertEqual(qplan, [])


class DCAwareRoundRobinPolicyTest(unittest.TestCase):

    def test_no_remote(self):
        hosts = []
        for i in range(4):
            h = Host(DefaultEndPoint(i), SimpleConvictionPolicy)
            h.set_location_info("dc1", "rack1")
            hosts.append(h)

        policy = DCAwareRoundRobinPolicy("dc1")
        policy.populate(None, hosts)
        qplan = list(policy.make_query_plan())
        self.assertEqual(sorted(qplan), sorted(hosts))

    def test_with_remotes(self):
        hosts = [Host(DefaultEndPoint(i), SimpleConvictionPolicy) for i in range(4)]
        for h in hosts[:2]:
            h.set_location_info("dc1", "rack1")
        for h in hosts[2:]:
            h.set_location_info("dc2", "rack1")

        local_hosts = set(h for h in hosts if h.datacenter == "dc1")
        remote_hosts = set(h for h in hosts if h.datacenter != "dc1")

        # allow all of the remote hosts to be used
        policy = DCAwareRoundRobinPolicy("dc1", used_hosts_per_remote_dc=2)
        policy.populate(Mock(), hosts)
        qplan = list(policy.make_query_plan())
        self.assertEqual(set(qplan[:2]), local_hosts)
        self.assertEqual(set(qplan[2:]), remote_hosts)

        # allow only one of the remote hosts to be used
        policy = DCAwareRoundRobinPolicy("dc1", used_hosts_per_remote_dc=1)
        policy.populate(Mock(), hosts)
        qplan = list(policy.make_query_plan())
        self.assertEqual(set(qplan[:2]), local_hosts)

        used_remotes = set(qplan[2:])
        self.assertEqual(1, len(used_remotes))
        self.assertIn(qplan[2], remote_hosts)

        # allow no remote hosts to be used
        policy = DCAwareRoundRobinPolicy("dc1", used_hosts_per_remote_dc=0)
        policy.populate(Mock(), hosts)
        qplan = list(policy.make_query_plan())
        self.assertEqual(2, len(qplan))
        self.assertEqual(local_hosts, set(qplan))

    def test_get_distance(self):
        policy = DCAwareRoundRobinPolicy("dc1", used_hosts_per_remote_dc=0)
        host = Host(DefaultEndPoint("ip1"), SimpleConvictionPolicy)
        host.set_location_info("dc1", "rack1")
        policy.populate(Mock(), [host])

        self.assertEqual(policy.distance(host), HostDistance.LOCAL)

        # used_hosts_per_remote_dc is set to 0, so ignore it
        remote_host = Host(DefaultEndPoint("ip2"), SimpleConvictionPolicy)
        remote_host.set_location_info("dc2", "rack1")
        self.assertEqual(policy.distance(remote_host), HostDistance.IGNORED)

        # dc2 isn't registered in the policy's live_hosts dict
        policy.used_hosts_per_remote_dc = 1
        self.assertEqual(policy.distance(remote_host), HostDistance.IGNORED)

        # make sure the policy has both dcs registered
        policy.populate(Mock(), [host, remote_host])
        self.assertEqual(policy.distance(remote_host), HostDistance.REMOTE)

        # since used_hosts_per_remote_dc is set to 1, only the first
        # remote host in dc2 will be REMOTE, the rest are IGNORED
        second_remote_host = Host(DefaultEndPoint("ip3"), SimpleConvictionPolicy)
        second_remote_host.set_location_info("dc2", "rack1")
        policy.populate(Mock(), [host, remote_host, second_remote_host])
        distances = set([policy.distance(remote_host), policy.distance(second_remote_host)])
        self.assertEqual(distances, set([HostDistance.REMOTE, HostDistance.IGNORED]))

    def test_status_updates(self):
        hosts = [Host(DefaultEndPoint(i), SimpleConvictionPolicy) for i in range(4)]
        for h in hosts[:2]:
            h.set_location_info("dc1", "rack1")
        for h in hosts[2:]:
            h.set_location_info("dc2", "rack1")

        policy = DCAwareRoundRobinPolicy("dc1", used_hosts_per_remote_dc=1)
        policy.populate(Mock(), hosts)
        policy.on_down(hosts[0])
        policy.on_remove(hosts[2])

        new_local_host = Host(DefaultEndPoint(4), SimpleConvictionPolicy)
        new_local_host.set_location_info("dc1", "rack1")
        policy.on_up(new_local_host)

        new_remote_host = Host(DefaultEndPoint(5), SimpleConvictionPolicy)
        new_remote_host.set_location_info("dc9000", "rack1")
        policy.on_add(new_remote_host)

        # we now have two local hosts and two remote hosts in separate dcs
        qplan = list(policy.make_query_plan())
        self.assertEqual(set(qplan[:2]), set([hosts[1], new_local_host]))
        self.assertEqual(set(qplan[2:]), set([hosts[3], new_remote_host]))

        # since we have hosts in dc9000, the distance shouldn't be IGNORED
        self.assertEqual(policy.distance(new_remote_host), HostDistance.REMOTE)

        policy.on_down(new_local_host)
        policy.on_down(hosts[1])
        qplan = list(policy.make_query_plan())
        self.assertEqual(set(qplan), set([hosts[3], new_remote_host]))

        policy.on_down(new_remote_host)
        policy.on_down(hosts[3])
        qplan = list(policy.make_query_plan())
        self.assertEqual(qplan, [])

    def test_modification_during_generation(self):
        hosts = [Host(DefaultEndPoint(i), SimpleConvictionPolicy) for i in range(4)]
        for h in hosts[:2]:
            h.set_location_info("dc1", "rack1")
        for h in hosts[2:]:
            h.set_location_info("dc2", "rack1")

        policy = DCAwareRoundRobinPolicy("dc1", used_hosts_per_remote_dc=3)
        policy.populate(Mock(), hosts)

        # The general concept here is to change thee internal state of the
        # policy during plan generation. In this case we use a grey-box
        # approach that changes specific things during known phases of the
        # generator.

        new_host = Host(DefaultEndPoint(4), SimpleConvictionPolicy)
        new_host.set_location_info("dc1", "rack1")

        # new local before iteration
        plan = policy.make_query_plan()
        policy.on_up(new_host)
        # local list is not bound yet, so we get to see that one
        self.assertEqual(len(list(plan)), 3 + 2)

        # remove local before iteration
        plan = policy.make_query_plan()
        policy.on_down(new_host)
        # local list is not bound yet, so we don't see it
        self.assertEqual(len(list(plan)), 2 + 2)

        # new local after starting iteration
        plan = policy.make_query_plan()
        next(plan)
        policy.on_up(new_host)
        # local list was is bound, and one consumed, so we only see the other original
        self.assertEqual(len(list(plan)), 1 + 2)

        # remove local after traversing available
        plan = policy.make_query_plan()
        for _ in range(3):
            next(plan)
        policy.on_down(new_host)
        # we should be past the local list
        self.assertEqual(len(list(plan)), 0 + 2)

        # REMOTES CHANGE
        new_host.set_location_info("dc2", "rack1")

        # new remote after traversing local, but not starting remote
        plan = policy.make_query_plan()
        for _ in range(2):
            next(plan)
        policy.on_up(new_host)
        # list is updated before we get to it
        self.assertEqual(len(list(plan)), 0 + 3)

        # remove remote after traversing local, but not starting remote
        plan = policy.make_query_plan()
        for _ in range(2):
            next(plan)
        policy.on_down(new_host)
        # list is updated before we get to it
        self.assertEqual(len(list(plan)), 0 + 2)

        # new remote after traversing local, and starting remote
        plan = policy.make_query_plan()
        for _ in range(3):
            next(plan)
        policy.on_up(new_host)
        # slice is already made, and we've consumed one
        self.assertEqual(len(list(plan)), 0 + 1)

        # remove remote after traversing local, and starting remote
        plan = policy.make_query_plan()
        for _ in range(3):
            next(plan)
        policy.on_down(new_host)
        # slice is created with all present, and we've consumed one
        self.assertEqual(len(list(plan)), 0 + 2)

        # local DC disappears after finishing it, but not starting remote
        plan = policy.make_query_plan()
        for _ in range(2):
            next(plan)
        policy.on_down(hosts[0])
        policy.on_down(hosts[1])
        # dict traversal starts as normal
        self.assertEqual(len(list(plan)), 0 + 2)
        policy.on_up(hosts[0])
        policy.on_up(hosts[1])

        # PYTHON-297 addresses the following cases, where DCs come and go
        # during generation
        # local DC disappears after finishing it, and starting remote
        plan = policy.make_query_plan()
        for _ in range(3):
            next(plan)
        policy.on_down(hosts[0])
        policy.on_down(hosts[1])
        # dict traversal has begun and consumed one
        self.assertEqual(len(list(plan)), 0 + 1)
        policy.on_up(hosts[0])
        policy.on_up(hosts[1])

        # remote DC disappears after finishing local, but not starting remote
        plan = policy.make_query_plan()
        for _ in range(2):
            next(plan)
        policy.on_down(hosts[2])
        policy.on_down(hosts[3])
        # nothing left
        self.assertEqual(len(list(plan)), 0 + 0)
        policy.on_up(hosts[2])
        policy.on_up(hosts[3])

        # remote DC disappears while traversing it
        plan = policy.make_query_plan()
        for _ in range(3):
            next(plan)
        policy.on_down(hosts[2])
        policy.on_down(hosts[3])
        # we continue with remainder of original list
        self.assertEqual(len(list(plan)), 0 + 1)
        policy.on_up(hosts[2])
        policy.on_up(hosts[3])

        another_host = Host(DefaultEndPoint(5), SimpleConvictionPolicy)
        another_host.set_location_info("dc3", "rack1")
        new_host.set_location_info("dc3", "rack1")

        # new DC while traversing remote
        plan = policy.make_query_plan()
        for _ in range(3):
            next(plan)
        policy.on_up(new_host)
        policy.on_up(another_host)
        # we continue with remainder of original list
        self.assertEqual(len(list(plan)), 0 + 1)

        # remote DC disappears after finishing it
        plan = policy.make_query_plan()
        for _ in range(3):
            next(plan)
        last_host_in_this_dc = next(plan)
        if last_host_in_this_dc in (new_host, another_host):
            down_hosts = [new_host, another_host]
        else:
            down_hosts = hosts[2:]
        for h in down_hosts:
            policy.on_down(h)
        # the last DC has two
        self.assertEqual(len(list(plan)), 0 + 2)

    def test_no_live_nodes(self):
        """
        Ensure query plan for a downed cluster will execute without errors
        """

        hosts = []
        for i in range(4):
            h = Host(DefaultEndPoint(i), SimpleConvictionPolicy)
            h.set_location_info("dc1", "rack1")
            hosts.append(h)

        policy = DCAwareRoundRobinPolicy("dc1", used_hosts_per_remote_dc=1)
        policy.populate(Mock(), hosts)

        for host in hosts:
            policy.on_down(host)

        qplan = list(policy.make_query_plan())
        self.assertEqual(qplan, [])

    def test_no_nodes(self):
        """
        Ensure query plan for an empty cluster will execute without errors
        """

        policy = DCAwareRoundRobinPolicy("dc1", used_hosts_per_remote_dc=1)
        policy.populate(None, [])

        qplan = list(policy.make_query_plan())
        self.assertEqual(qplan, [])

    def test_default_dc(self):
        host_local = Host(DefaultEndPoint(1), SimpleConvictionPolicy, 'local')
        host_remote = Host(DefaultEndPoint(2), SimpleConvictionPolicy, 'remote')
        host_none = Host(DefaultEndPoint(1), SimpleConvictionPolicy)

        # contact point is '1'
        cluster = Mock(endpoints_resolved=[DefaultEndPoint(1)])

        # contact DC first
        policy = DCAwareRoundRobinPolicy()
        policy.populate(cluster, [host_none])
        self.assertFalse(policy.local_dc)
        policy.on_add(host_local)
        policy.on_add(host_remote)
        self.assertNotEqual(policy.local_dc, host_remote.datacenter)
        self.assertEqual(policy.local_dc, host_local.datacenter)

        # contact DC second
        policy = DCAwareRoundRobinPolicy()
        policy.populate(cluster, [host_none])
        self.assertFalse(policy.local_dc)
        policy.on_add(host_remote)
        policy.on_add(host_local)
        self.assertNotEqual(policy.local_dc, host_remote.datacenter)
        self.assertEqual(policy.local_dc, host_local.datacenter)

        # no DC
        policy = DCAwareRoundRobinPolicy()
        policy.populate(cluster, [host_none])
        self.assertFalse(policy.local_dc)
        policy.on_add(host_none)
        self.assertFalse(policy.local_dc)

        # only other DC
        policy = DCAwareRoundRobinPolicy()
        policy.populate(cluster, [host_none])
        self.assertFalse(policy.local_dc)
        policy.on_add(host_remote)
        self.assertFalse(policy.local_dc)


class TokenAwarePolicyTest(unittest.TestCase):

    def test_wrap_round_robin(self):
        cluster = Mock(spec=Cluster)
        cluster.metadata = Mock(spec=Metadata)
        hosts = [Host(DefaultEndPoint(str(i)), SimpleConvictionPolicy) for i in range(4)]
        for host in hosts:
            host.set_up()

        def get_replicas(keyspace, packed_key):
            index = struct.unpack('>i', packed_key)[0]
            return list(islice(cycle(hosts), index, index + 2))

        cluster.metadata.get_replicas.side_effect = get_replicas

        policy = TokenAwarePolicy(RoundRobinPolicy())
        policy.populate(cluster, hosts)

        for i in range(4):
            query = Statement(routing_key=struct.pack('>i', i), keyspace='keyspace_name')
            qplan = list(policy.make_query_plan(None, query))

            replicas = get_replicas(None, struct.pack('>i', i))
            other = set(h for h in hosts if h not in replicas)
            self.assertEqual(replicas, qplan[:2])
            self.assertEqual(other, set(qplan[2:]))

        # Should use the secondary policy
        for i in range(4):
            qplan = list(policy.make_query_plan())

            self.assertEqual(set(qplan), set(hosts))

    def test_wrap_dc_aware(self):
        cluster = Mock(spec=Cluster)
        cluster.metadata = Mock(spec=Metadata)
        hosts = [Host(DefaultEndPoint(str(i)), SimpleConvictionPolicy) for i in range(4)]
        for host in hosts:
            host.set_up()
        for h in hosts[:2]:
            h.set_location_info("dc1", "rack1")
        for h in hosts[2:]:
            h.set_location_info("dc2", "rack1")

        def get_replicas(keyspace, packed_key):
            index = struct.unpack('>i', packed_key)[0]
            # return one node from each DC
            if index % 2 == 0:
                return [hosts[0], hosts[2]]
            else:
                return [hosts[1], hosts[3]]

        cluster.metadata.get_replicas.side_effect = get_replicas

        policy = TokenAwarePolicy(DCAwareRoundRobinPolicy("dc1", used_hosts_per_remote_dc=1))
        policy.populate(cluster, hosts)

        for i in range(4):
            query = Statement(routing_key=struct.pack('>i', i), keyspace='keyspace_name')
            qplan = list(policy.make_query_plan(None, query))
            replicas = get_replicas(None, struct.pack('>i', i))

            # first should be the only local replica
            self.assertIn(qplan[0], replicas)
            self.assertEqual(qplan[0].datacenter, "dc1")

            # then the local non-replica
            self.assertNotIn(qplan[1], replicas)
            self.assertEqual(qplan[1].datacenter, "dc1")

            # then one of the remotes (used_hosts_per_remote_dc is 1, so we
            # shouldn't see two remotes)
            self.assertEqual(qplan[2].datacenter, "dc2")
            self.assertEqual(3, len(qplan))

    class FakeCluster:
        def __init__(self):
            self.metadata = Mock(spec=Metadata)

    def test_get_distance(self):
        """
        Same test as DCAwareRoundRobinPolicyTest.test_get_distance()
        Except a FakeCluster is needed for the metadata variable and
        policy.child_policy is needed to change child policy settings
        """

        policy = TokenAwarePolicy(DCAwareRoundRobinPolicy("dc1", used_hosts_per_remote_dc=0))
        host = Host(DefaultEndPoint("ip1"), SimpleConvictionPolicy)
        host.set_location_info("dc1", "rack1")

        policy.populate(self.FakeCluster(), [host])

        self.assertEqual(policy.distance(host), HostDistance.LOCAL)

        # used_hosts_per_remote_dc is set to 0, so ignore it
        remote_host = Host(DefaultEndPoint("ip2"), SimpleConvictionPolicy)
        remote_host.set_location_info("dc2", "rack1")
        self.assertEqual(policy.distance(remote_host), HostDistance.IGNORED)

        # dc2 isn't registered in the policy's live_hosts dict
        policy._child_policy.used_hosts_per_remote_dc = 1
        self.assertEqual(policy.distance(remote_host), HostDistance.IGNORED)

        # make sure the policy has both dcs registered
        policy.populate(self.FakeCluster(), [host, remote_host])
        self.assertEqual(policy.distance(remote_host), HostDistance.REMOTE)

        # since used_hosts_per_remote_dc is set to 1, only the first
        # remote host in dc2 will be REMOTE, the rest are IGNORED
        second_remote_host = Host(DefaultEndPoint("ip3"), SimpleConvictionPolicy)
        second_remote_host.set_location_info("dc2", "rack1")
        policy.populate(self.FakeCluster(), [host, remote_host, second_remote_host])
        distances = set([policy.distance(remote_host), policy.distance(second_remote_host)])
        self.assertEqual(distances, set([HostDistance.REMOTE, HostDistance.IGNORED]))

    def test_status_updates(self):
        """
        Same test as DCAwareRoundRobinPolicyTest.test_status_updates()
        """

        hosts = [Host(DefaultEndPoint(i), SimpleConvictionPolicy) for i in range(4)]
        for h in hosts[:2]:
            h.set_location_info("dc1", "rack1")
        for h in hosts[2:]:
            h.set_location_info("dc2", "rack1")

        policy = TokenAwarePolicy(DCAwareRoundRobinPolicy("dc1", used_hosts_per_remote_dc=1))
        policy.populate(self.FakeCluster(), hosts)
        policy.on_down(hosts[0])
        policy.on_remove(hosts[2])

        new_local_host = Host(DefaultEndPoint(4), SimpleConvictionPolicy)
        new_local_host.set_location_info("dc1", "rack1")
        policy.on_up(new_local_host)

        new_remote_host = Host(DefaultEndPoint(5), SimpleConvictionPolicy)
        new_remote_host.set_location_info("dc9000", "rack1")
        policy.on_add(new_remote_host)

        # we now have two local hosts and two remote hosts in separate dcs
        qplan = list(policy.make_query_plan())
        self.assertEqual(set(qplan[:2]), set([hosts[1], new_local_host]))
        self.assertEqual(set(qplan[2:]), set([hosts[3], new_remote_host]))

        # since we have hosts in dc9000, the distance shouldn't be IGNORED
        self.assertEqual(policy.distance(new_remote_host), HostDistance.REMOTE)

        policy.on_down(new_local_host)
        policy.on_down(hosts[1])
        qplan = list(policy.make_query_plan())
        self.assertEqual(set(qplan), set([hosts[3], new_remote_host]))

        policy.on_down(new_remote_host)
        policy.on_down(hosts[3])
        qplan = list(policy.make_query_plan())
        self.assertEqual(qplan, [])

    def test_statement_keyspace(self):
        hosts = [Host(DefaultEndPoint(str(i)), SimpleConvictionPolicy) for i in range(4)]
        for host in hosts:
            host.set_up()

        cluster = Mock(spec=Cluster)
        cluster.metadata = Mock(spec=Metadata)
        replicas = hosts[2:]
        cluster.metadata.get_replicas.return_value = replicas

        child_policy = Mock()
        child_policy.make_query_plan.return_value = hosts
        child_policy.distance.return_value = HostDistance.LOCAL

        policy = TokenAwarePolicy(child_policy)
        policy.populate(cluster, hosts)

        # no keyspace, child policy is called
        keyspace = None
        routing_key = 'routing_key'
        query = Statement(routing_key=routing_key)
        qplan = list(policy.make_query_plan(keyspace, query))
        self.assertEqual(hosts, qplan)
        self.assertEqual(cluster.metadata.get_replicas.call_count, 0)
        child_policy.make_query_plan.assert_called_once_with(keyspace, query)

        # working keyspace, no statement
        cluster.metadata.get_replicas.reset_mock()
        keyspace = 'working_keyspace'
        routing_key = 'routing_key'
        query = Statement(routing_key=routing_key)
        qplan = list(policy.make_query_plan(keyspace, query))
        self.assertEqual(replicas + hosts[:2], qplan)
        cluster.metadata.get_replicas.assert_called_with(keyspace, routing_key)

        # statement keyspace, no working
        cluster.metadata.get_replicas.reset_mock()
        working_keyspace = None
        statement_keyspace = 'statement_keyspace'
        routing_key = 'routing_key'
        query = Statement(routing_key=routing_key, keyspace=statement_keyspace)
        qplan = list(policy.make_query_plan(working_keyspace, query))
        self.assertEqual(replicas + hosts[:2], qplan)
        cluster.metadata.get_replicas.assert_called_with(statement_keyspace, routing_key)

        # both keyspaces set, statement keyspace used for routing
        cluster.metadata.get_replicas.reset_mock()
        working_keyspace = 'working_keyspace'
        statement_keyspace = 'statement_keyspace'
        routing_key = 'routing_key'
        query = Statement(routing_key=routing_key, keyspace=statement_keyspace)
        qplan = list(policy.make_query_plan(working_keyspace, query))
        self.assertEqual(replicas + hosts[:2], qplan)
        cluster.metadata.get_replicas.assert_called_with(statement_keyspace, routing_key)

    def test_shuffles_if_given_keyspace_and_routing_key(self):
        """
        Test to validate the hosts are shuffled when `shuffle_replicas` is truthy
        @since 3.8
        @jira_ticket PYTHON-676
        @expected_result shuffle should be called, because the keyspace and the
        routing key are set

        @test_category policy
        """
        self._assert_shuffle(keyspace='keyspace', routing_key='routing_key')

    def test_no_shuffle_if_given_no_keyspace(self):
        """
        Test to validate the hosts are not shuffled when no keyspace is provided
        @since 3.8
        @jira_ticket PYTHON-676
        @expected_result shuffle should be called, because keyspace is None

        @test_category policy
        """
        self._assert_shuffle(keyspace=None, routing_key='routing_key')

    def test_no_shuffle_if_given_no_routing_key(self):
        """
        Test to validate the hosts are not shuffled when no routing_key is provided
        @since 3.8
        @jira_ticket PYTHON-676
        @expected_result shuffle should be called, because routing_key is None

        @test_category policy
        """
        self._assert_shuffle(keyspace='keyspace', routing_key=None)

    @patch('cassandra.policies.shuffle')
    def _assert_shuffle(self, patched_shuffle, keyspace, routing_key):
        hosts = [Host(DefaultEndPoint(str(i)), SimpleConvictionPolicy) for i in range(4)]
        for host in hosts:
            host.set_up()

        cluster = Mock(spec=Cluster)
        cluster.metadata = Mock(spec=Metadata)
        replicas = hosts[2:]
        cluster.metadata.get_replicas.return_value = replicas

        child_policy = Mock()
        child_policy.make_query_plan.return_value = hosts
        child_policy.distance.return_value = HostDistance.LOCAL

        policy = TokenAwarePolicy(child_policy, shuffle_replicas=True)
        policy.populate(cluster, hosts)

        cluster.metadata.get_replicas.reset_mock()
        child_policy.make_query_plan.reset_mock()
        query = Statement(routing_key=routing_key)
        qplan = list(policy.make_query_plan(keyspace, query))
        if keyspace is None or routing_key is None:
            self.assertEqual(hosts, qplan)
            self.assertEqual(cluster.metadata.get_replicas.call_count, 0)
            child_policy.make_query_plan.assert_called_once_with(keyspace, query)
            self.assertEqual(patched_shuffle.call_count, 0)
        else:
            self.assertEqual(set(replicas), set(qplan[:2]))
            self.assertEqual(hosts[:2], qplan[2:])
            child_policy.make_query_plan.assert_called_once_with(keyspace, query)
            self.assertEqual(patched_shuffle.call_count, 1)


class ConvictionPolicyTest(unittest.TestCase):
    def test_not_implemented(self):
        """
        Code coverage for interface-style base class
        """

        conviction_policy = ConvictionPolicy(1)
        self.assertRaises(NotImplementedError, conviction_policy.add_failure, 1)
        self.assertRaises(NotImplementedError, conviction_policy.reset)


class SimpleConvictionPolicyTest(unittest.TestCase):
    def test_basic_responses(self):
        """
        Code coverage for SimpleConvictionPolicy
        """

        conviction_policy = SimpleConvictionPolicy(1)
        self.assertEqual(conviction_policy.add_failure(1), True)
        self.assertEqual(conviction_policy.reset(), None)


class ReconnectionPolicyTest(unittest.TestCase):
    def test_basic_responses(self):
        """
        Code coverage for interface-style base class
        """

        policy = ReconnectionPolicy()
        self.assertRaises(NotImplementedError, policy.new_schedule)


class ConstantReconnectionPolicyTest(unittest.TestCase):

    def test_bad_vals(self):
        """
        Test initialization values
        """

        self.assertRaises(ValueError, ConstantReconnectionPolicy, -1, 0)

    def test_schedule(self):
        """
        Test ConstantReconnectionPolicy schedule
        """

        delay = 2
        max_attempts = 100
        policy = ConstantReconnectionPolicy(delay=delay, max_attempts=max_attempts)
        schedule = list(policy.new_schedule())
        self.assertEqual(len(schedule), max_attempts)
        for i, delay in enumerate(schedule):
            self.assertEqual(delay, delay)

    def test_schedule_negative_max_attempts(self):
        """
        Test how negative max_attempts are handled
        """

        delay = 2
        max_attempts = -100

        try:
            ConstantReconnectionPolicy(delay=delay, max_attempts=max_attempts)
            self.fail('max_attempts should throw ValueError when negative')
        except ValueError:
            pass

    def test_schedule_infinite_attempts(self):
        delay = 2
        max_attempts = None
        crp = ConstantReconnectionPolicy(delay=delay, max_attempts=max_attempts)
        # this is infinite. we'll just verify one more than default
        for _, d in zip(range(65), crp.new_schedule()):
            self.assertEqual(d, delay)


class ExponentialReconnectionPolicyTest(unittest.TestCase):

    def _assert_between(self, value, min, max):
        self.assertTrue(min <= value <= max)

    def test_bad_vals(self):
        self.assertRaises(ValueError, ExponentialReconnectionPolicy, -1, 0)
        self.assertRaises(ValueError, ExponentialReconnectionPolicy, 0, -1)
        self.assertRaises(ValueError, ExponentialReconnectionPolicy, 9000, 1)
        self.assertRaises(ValueError, ExponentialReconnectionPolicy, 1, 2, -1)

    def test_schedule_no_max(self):
        base_delay = 2.0
        max_delay = 100.0
        test_iter = 10000
        policy = ExponentialReconnectionPolicy(base_delay=base_delay, max_delay=max_delay, max_attempts=None)
        sched_slice = list(islice(policy.new_schedule(), 0, test_iter))
        self._assert_between(sched_slice[0], base_delay*0.85, base_delay*1.15)
        self._assert_between(sched_slice[-1], max_delay*0.85, max_delay*1.15)
        self.assertEqual(len(sched_slice), test_iter)

    def test_schedule_with_max(self):
        base_delay = 2.0
        max_delay = 100.0
        max_attempts = 64
        policy = ExponentialReconnectionPolicy(base_delay=base_delay, max_delay=max_delay, max_attempts=max_attempts)
        schedule = list(policy.new_schedule())
        self.assertEqual(len(schedule), max_attempts)
        for i, delay in enumerate(schedule):
            if i == 0:
                self._assert_between(delay, base_delay*0.85, base_delay*1.15)
            elif i < 6:
                value =  base_delay * (2 ** i)
                self._assert_between(delay, value*85/100, value*1.15)
            else:
                self._assert_between(delay, max_delay*85/100, max_delay*1.15)

    def test_schedule_exactly_one_attempt(self):
        base_delay = 2.0
        max_delay = 100.0
        max_attempts = 1
        policy = ExponentialReconnectionPolicy(
            base_delay=base_delay, max_delay=max_delay, max_attempts=max_attempts
        )
        self.assertEqual(len(list(policy.new_schedule())), 1)

    def test_schedule_overflow(self):
        """
        Test to verify an OverflowError is handled correctly
        in the ExponentialReconnectionPolicy
        @since 3.10
        @jira_ticket PYTHON-707
        @expected_result all numbers should be less than sys.float_info.max
        since that's the biggest max we can possibly have as that argument must be a float.
        Note that is possible for a float to be inf.

        @test_category policy
        """

        # This should lead to overflow
        # Note that this may not happen in the fist iterations
        # as sys.float_info.max * 2 = inf
        base_delay = sys.float_info.max - 1
        max_delay = sys.float_info.max
        max_attempts = 2**12
        policy = ExponentialReconnectionPolicy(base_delay=base_delay, max_delay=max_delay, max_attempts=max_attempts)
        schedule = list(policy.new_schedule())
        for number in schedule:
            self.assertLessEqual(number, sys.float_info.max)

    def test_schedule_with_jitter(self):
        """
        Test to verify jitter is added properly and is always between -/+ 15%.

        @since 3.18
        @jira_ticket PYTHON-1065
        """
        for i in range(100):
            base_delay = float(randint(2, 5))
            max_delay = (base_delay - 1)  * 100.0
            ep = ExponentialReconnectionPolicy(base_delay, max_delay, max_attempts=64)
            schedule = ep.new_schedule()
            for i in range(64):
                exp_delay = min(base_delay * (2 ** i), max_delay)
                min_jitter_delay = max(base_delay, exp_delay*85/100)
                max_jitter_delay = min(max_delay, exp_delay*115/100)
                delay = next(schedule)
                self._assert_between(delay, min_jitter_delay, max_jitter_delay)


ONE = ConsistencyLevel.ONE


class RetryPolicyTest(unittest.TestCase):

    def test_read_timeout(self):
        policy = RetryPolicy()

        # if this is the second or greater attempt, rethrow
        retry, consistency = policy.on_read_timeout(
            query=None, consistency=ONE, required_responses=1, received_responses=2,
            data_retrieved=True, retry_num=1)
        self.assertEqual(retry, RetryPolicy.RETHROW)
        self.assertEqual(consistency, None)

        # if we didn't get enough responses, rethrow
        retry, consistency = policy.on_read_timeout(
            query=None, consistency=ONE, required_responses=2, received_responses=1,
            data_retrieved=True, retry_num=0)
        self.assertEqual(retry, RetryPolicy.RETHROW)
        self.assertEqual(consistency, None)

        # if we got enough responses, but also got a data response, rethrow
        retry, consistency = policy.on_read_timeout(
            query=None, consistency=ONE, required_responses=2, received_responses=2,
            data_retrieved=True, retry_num=0)
        self.assertEqual(retry, RetryPolicy.RETHROW)
        self.assertEqual(consistency, None)

        # we got enough responses but no data response, so retry
        retry, consistency = policy.on_read_timeout(
            query=None, consistency=ONE, required_responses=2, received_responses=2,
            data_retrieved=False, retry_num=0)
        self.assertEqual(retry, RetryPolicy.RETRY)
        self.assertEqual(consistency, ONE)

    def test_write_timeout(self):
        policy = RetryPolicy()

        # if this is the second or greater attempt, rethrow
        retry, consistency = policy.on_write_timeout(
            query=None, consistency=ONE, write_type=WriteType.SIMPLE,
            required_responses=1, received_responses=2, retry_num=1)
        self.assertEqual(retry, RetryPolicy.RETHROW)
        self.assertEqual(consistency, None)

        # if it's not a BATCH_LOG write, don't retry it
        retry, consistency = policy.on_write_timeout(
            query=None, consistency=ONE, write_type=WriteType.SIMPLE,
            required_responses=1, received_responses=2, retry_num=0)
        self.assertEqual(retry, RetryPolicy.RETHROW)
        self.assertEqual(consistency, None)

        # retry BATCH_LOG writes regardless of received responses
        retry, consistency = policy.on_write_timeout(
            query=None, consistency=ONE, write_type=WriteType.BATCH_LOG,
            required_responses=10000, received_responses=1, retry_num=0)
        self.assertEqual(retry, RetryPolicy.RETRY)
        self.assertEqual(consistency, ONE)

    def test_unavailable(self):
        """
        Use the same tests for test_write_timeout, but ensure they only RETHROW
        """
        policy = RetryPolicy()

        retry, consistency = policy.on_unavailable(
            query=None, consistency=ONE,
            required_replicas=1, alive_replicas=2, retry_num=1)
        self.assertEqual(retry, RetryPolicy.RETHROW)
        self.assertEqual(consistency, None)

        retry, consistency = policy.on_unavailable(
            query=None, consistency=ONE,
            required_replicas=1, alive_replicas=2, retry_num=0)
        self.assertEqual(retry, RetryPolicy.RETRY_NEXT_HOST)
        self.assertEqual(consistency, None)

        retry, consistency = policy.on_unavailable(
            query=None, consistency=ONE,
            required_replicas=10000, alive_replicas=1, retry_num=0)
        self.assertEqual(retry, RetryPolicy.RETRY_NEXT_HOST)
        self.assertEqual(consistency, None)


class FallthroughRetryPolicyTest(unittest.TestCase):

    """
    Use the same tests for test_write_timeout, but ensure they only RETHROW
    """

    def test_read_timeout(self):
        policy = FallthroughRetryPolicy()

        retry, consistency = policy.on_read_timeout(
            query=None, consistency=ONE, required_responses=1, received_responses=2,
            data_retrieved=True, retry_num=1)
        self.assertEqual(retry, RetryPolicy.RETHROW)
        self.assertEqual(consistency, None)

        retry, consistency = policy.on_read_timeout(
            query=None, consistency=ONE, required_responses=2, received_responses=1,
            data_retrieved=True, retry_num=0)
        self.assertEqual(retry, RetryPolicy.RETHROW)
        self.assertEqual(consistency, None)

        retry, consistency = policy.on_read_timeout(
            query=None, consistency=ONE, required_responses=2, received_responses=2,
            data_retrieved=True, retry_num=0)
        self.assertEqual(retry, RetryPolicy.RETHROW)
        self.assertEqual(consistency, None)

        retry, consistency = policy.on_read_timeout(
            query=None, consistency=ONE, required_responses=2, received_responses=2,
            data_retrieved=False, retry_num=0)
        self.assertEqual(retry, RetryPolicy.RETHROW)
        self.assertEqual(consistency, None)

    def test_write_timeout(self):
        policy = FallthroughRetryPolicy()

        retry, consistency = policy.on_write_timeout(
            query=None, consistency=ONE, write_type=WriteType.SIMPLE,
            required_responses=1, received_responses=2, retry_num=1)
        self.assertEqual(retry, RetryPolicy.RETHROW)
        self.assertEqual(consistency, None)

        retry, consistency = policy.on_write_timeout(
            query=None, consistency=ONE, write_type=WriteType.SIMPLE,
            required_responses=1, received_responses=2, retry_num=0)
        self.assertEqual(retry, RetryPolicy.RETHROW)
        self.assertEqual(consistency, None)

        retry, consistency = policy.on_write_timeout(
            query=None, consistency=ONE, write_type=WriteType.BATCH_LOG,
            required_responses=10000, received_responses=1, retry_num=0)
        self.assertEqual(retry, RetryPolicy.RETHROW)
        self.assertEqual(consistency, None)

    def test_unavailable(self):
        policy = FallthroughRetryPolicy()

        retry, consistency = policy.on_unavailable(
            query=None, consistency=ONE,
            required_replicas=1, alive_replicas=2, retry_num=1)
        self.assertEqual(retry, RetryPolicy.RETHROW)
        self.assertEqual(consistency, None)

        retry, consistency = policy.on_unavailable(
            query=None, consistency=ONE,
            required_replicas=1, alive_replicas=2, retry_num=0)
        self.assertEqual(retry, RetryPolicy.RETHROW)
        self.assertEqual(consistency, None)

        retry, consistency = policy.on_unavailable(
            query=None, consistency=ONE,
            required_replicas=10000, alive_replicas=1, retry_num=0)
        self.assertEqual(retry, RetryPolicy.RETHROW)
        self.assertEqual(consistency, None)


class DowngradingConsistencyRetryPolicyTest(unittest.TestCase):

    def test_read_timeout(self):
        policy = DowngradingConsistencyRetryPolicy()

        # if this is the second or greater attempt, rethrow
        retry, consistency = policy.on_read_timeout(
            query=None, consistency=ONE, required_responses=1, received_responses=2,
            data_retrieved=True, retry_num=1)
        self.assertEqual(retry, RetryPolicy.RETHROW)
        self.assertEqual(consistency, None)

        # if we didn't get enough responses, retry at a lower consistency
        retry, consistency = policy.on_read_timeout(
            query=None, consistency=ONE, required_responses=4, received_responses=3,
            data_retrieved=True, retry_num=0)
        self.assertEqual(retry, RetryPolicy.RETRY)
        self.assertEqual(consistency, ConsistencyLevel.THREE)

        # if we didn't get enough responses, retry at a lower consistency
        retry, consistency = policy.on_read_timeout(
            query=None, consistency=ONE, required_responses=3, received_responses=2,
            data_retrieved=True, retry_num=0)
        self.assertEqual(retry, RetryPolicy.RETRY)
        self.assertEqual(consistency, ConsistencyLevel.TWO)

        # retry consistency level goes down based on the # of recv'd responses
        retry, consistency = policy.on_read_timeout(
            query=None, consistency=ONE, required_responses=3, received_responses=1,
            data_retrieved=True, retry_num=0)
        self.assertEqual(retry, RetryPolicy.RETRY)
        self.assertEqual(consistency, ConsistencyLevel.ONE)

        # if we got no responses, rethrow
        retry, consistency = policy.on_read_timeout(
            query=None, consistency=ONE, required_responses=3, received_responses=0,
            data_retrieved=True, retry_num=0)
        self.assertEqual(retry, RetryPolicy.RETHROW)
        self.assertEqual(consistency, None)

        # if we got enough response but no data, retry
        retry, consistency = policy.on_read_timeout(
            query=None, consistency=ONE, required_responses=3, received_responses=3,
            data_retrieved=False, retry_num=0)
        self.assertEqual(retry, RetryPolicy.RETRY)
        self.assertEqual(consistency, ONE)

        # if we got enough responses, but also got a data response, rethrow
        retry, consistency = policy.on_read_timeout(
            query=None, consistency=ONE, required_responses=2, received_responses=2,
            data_retrieved=True, retry_num=0)
        self.assertEqual(retry, RetryPolicy.RETHROW)
        self.assertEqual(consistency, None)

    def test_write_timeout(self):
        policy = DowngradingConsistencyRetryPolicy()

        # if this is the second or greater attempt, rethrow
        retry, consistency = policy.on_write_timeout(
            query=None, consistency=ONE, write_type=WriteType.SIMPLE,
            required_responses=1, received_responses=2, retry_num=1)
        self.assertEqual(retry, RetryPolicy.RETHROW)
        self.assertEqual(consistency, None)

        for write_type in (WriteType.SIMPLE, WriteType.BATCH, WriteType.COUNTER):
            # ignore failures if at least one response (replica persisted)
            retry, consistency = policy.on_write_timeout(
                query=None, consistency=ONE, write_type=write_type,
                required_responses=1, received_responses=2, retry_num=0)
            self.assertEqual(retry, RetryPolicy.IGNORE)
            # retrhow if we can't be sure we have a replica
            retry, consistency = policy.on_write_timeout(
                query=None, consistency=ONE, write_type=write_type,
                required_responses=1, received_responses=0, retry_num=0)
            self.assertEqual(retry, RetryPolicy.RETHROW)

        # downgrade consistency level on unlogged batch writes
        retry, consistency = policy.on_write_timeout(
            query=None, consistency=ONE, write_type=WriteType.UNLOGGED_BATCH,
            required_responses=3, received_responses=1, retry_num=0)
        self.assertEqual(retry, RetryPolicy.RETRY)
        self.assertEqual(consistency, ConsistencyLevel.ONE)

        # retry batch log writes at the same consistency level
        retry, consistency = policy.on_write_timeout(
            query=None, consistency=ONE, write_type=WriteType.BATCH_LOG,
            required_responses=3, received_responses=1, retry_num=0)
        self.assertEqual(retry, RetryPolicy.RETRY)
        self.assertEqual(consistency, ONE)

        # timeout on an unknown write_type
        retry, consistency = policy.on_write_timeout(
            query=None, consistency=ONE, write_type=None,
            required_responses=1, received_responses=2, retry_num=0)
        self.assertEqual(retry, RetryPolicy.RETHROW)
        self.assertEqual(consistency, None)

    def test_unavailable(self):
        policy = DowngradingConsistencyRetryPolicy()

        # if this is the second or greater attempt, rethrow
        retry, consistency = policy.on_unavailable(
            query=None, consistency=ONE, required_replicas=3, alive_replicas=1, retry_num=1)
        self.assertEqual(retry, RetryPolicy.RETHROW)
        self.assertEqual(consistency, None)

        # downgrade consistency on unavailable exceptions
        retry, consistency = policy.on_unavailable(
            query=None, consistency=ONE, required_replicas=3, alive_replicas=1, retry_num=0)
        self.assertEqual(retry, RetryPolicy.RETRY)
        self.assertEqual(consistency, ConsistencyLevel.ONE)


class WhiteListRoundRobinPolicyTest(unittest.TestCase):

    def test_hosts_with_hostname(self):
        hosts = ['localhost']
        policy = WhiteListRoundRobinPolicy(hosts)
        host = Host(DefaultEndPoint("127.0.0.1"), SimpleConvictionPolicy)
        policy.populate(None, [host])

        qplan = list(policy.make_query_plan())
        self.assertEqual(sorted(qplan), [host])

        self.assertEqual(policy.distance(host), HostDistance.LOCAL)


class AddressTranslatorTest(unittest.TestCase):

    def test_identity_translator(self):
        IdentityTranslator()

    @patch('socket.getfqdn', return_value='localhost')
    def test_ec2_multi_region_translator(self, *_):
        ec2t = EC2MultiRegionTranslator()
        addr = '127.0.0.1'
        translated = ec2t.translate(addr)
        self.assertIsNot(translated, addr)  # verifies that the resolver path is followed
        self.assertEqual(translated, addr)  # and that it resolves to the same address


class HostFilterPolicyInitTest(unittest.TestCase):

    def setUp(self):
        self.child_policy, self.predicate = (Mock(name='child_policy'),
                                             Mock(name='predicate'))

    def _check_init(self, hfp):
        self.assertIs(hfp._child_policy, self.child_policy)
        self.assertIsInstance(hfp._hosts_lock, LockType)

        # we can't use a simple assertIs because we wrap the function
        arg0, arg1 = Mock(name='arg0'), Mock(name='arg1')
        hfp.predicate(arg0)
        hfp.predicate(arg1)
        self.predicate.assert_has_calls([call(arg0), call(arg1)])

    def test_init_arg_order(self):
        self._check_init(HostFilterPolicy(self.child_policy, self.predicate))

    def test_init_kwargs(self):
        self._check_init(HostFilterPolicy(
            predicate=self.predicate, child_policy=self.child_policy
        ))

    def test_immutable_predicate(self):
        if sys.version_info >= (3, 11):
            expected_message_regex = "has no setter"
        else:
            expected_message_regex = "can't set attribute"
        hfp = HostFilterPolicy(child_policy=Mock(name='child_policy'),
                               predicate=Mock(name='predicate'))
        with self.assertRaisesRegex(AttributeError, expected_message_regex):
            hfp.predicate = object()


class HostFilterPolicyDeferralTest(unittest.TestCase):

    def setUp(self):
        self.passthrough_hfp = HostFilterPolicy(
            child_policy=Mock(name='child_policy'),
            predicate=Mock(name='passthrough_predicate',
                           return_value=True)
        )
        self.filterall_hfp = HostFilterPolicy(
            child_policy=Mock(name='child_policy'),
            predicate=Mock(name='filterall_predicate',
                           return_value=False)
        )

    def _check_host_triggered_method(self, policy, name):
        arg, kwarg = Mock(name='arg'), Mock(name='kwarg')
        method, child_policy_method = (getattr(policy, name),
                                       getattr(policy._child_policy, name))

        result = method(arg, kw=kwarg)

        # method calls the child policy's method...
        child_policy_method.assert_called_once_with(arg, kw=kwarg)
        # and returns its return value
        self.assertIs(result, child_policy_method.return_value)

    def test_defer_on_up_to_child_policy(self):
        self._check_host_triggered_method(self.passthrough_hfp, 'on_up')

    def test_defer_on_down_to_child_policy(self):
        self._check_host_triggered_method(self.passthrough_hfp, 'on_down')

    def test_defer_on_add_to_child_policy(self):
        self._check_host_triggered_method(self.passthrough_hfp, 'on_add')

    def test_defer_on_remove_to_child_policy(self):
        self._check_host_triggered_method(self.passthrough_hfp, 'on_remove')

    def test_filtered_host_on_up_doesnt_call_child_policy(self):
        self._check_host_triggered_method(self.filterall_hfp, 'on_up')

    def test_filtered_host_on_down_doesnt_call_child_policy(self):
        self._check_host_triggered_method(self.filterall_hfp, 'on_down')

    def test_filtered_host_on_add_doesnt_call_child_policy(self):
        self._check_host_triggered_method(self.filterall_hfp, 'on_add')

    def test_filtered_host_on_remove_doesnt_call_child_policy(self):
        self._check_host_triggered_method(self.filterall_hfp, 'on_remove')

    def _check_check_supported_deferral(self, policy):
        policy.check_supported()
        policy._child_policy.check_supported.assert_called_once()

    def test_check_supported_defers_to_child(self):
        self._check_check_supported_deferral(self.passthrough_hfp)

    def test_check_supported_defers_to_child_when_predicate_filtered(self):
        self._check_check_supported_deferral(self.filterall_hfp)


class HostFilterPolicyDistanceTest(unittest.TestCase):

    def setUp(self):
        self.hfp = HostFilterPolicy(
            child_policy=Mock(name='child_policy', distance=Mock(name='distance')),
            predicate=lambda host: host.address == 'acceptme'
        )
        self.ignored_host = Host(DefaultEndPoint('ignoreme'), conviction_policy_factory=Mock())
        self.accepted_host = Host(DefaultEndPoint('acceptme'), conviction_policy_factory=Mock())

    def test_ignored_with_filter(self):
        self.assertEqual(self.hfp.distance(self.ignored_host),
                         HostDistance.IGNORED)
        self.assertNotEqual(self.hfp.distance(self.accepted_host),
                            HostDistance.IGNORED)

    def test_accepted_filter_defers_to_child_policy(self):
        self.hfp._child_policy.distance.side_effect = distances = Mock(), Mock()

        # getting the distance for an ignored host shouldn't affect subsequent results
        self.hfp.distance(self.ignored_host)
        # first call of _child_policy with count() side effect
        self.assertEqual(self.hfp.distance(self.accepted_host), distances[0])
        # second call of _child_policy with count() side effect
        self.assertEqual(self.hfp.distance(self.accepted_host), distances[1])


class HostFilterPolicyPopulateTest(unittest.TestCase):

    def test_populate_deferred_to_child(self):
        hfp = HostFilterPolicy(
            child_policy=Mock(name='child_policy'),
            predicate=lambda host: True
        )
        mock_cluster, hosts = (Mock(name='cluster'),
                               ['host1', 'host2', 'host3'])
        hfp.populate(mock_cluster, hosts)
        hfp._child_policy.populate.assert_called_once_with(
            cluster=mock_cluster,
            hosts=hosts
        )

    def test_child_is_populated_with_filtered_hosts(self):
        hfp = HostFilterPolicy(
            child_policy=Mock(name='child_policy'),
            predicate=lambda host: False
        )
        mock_cluster, hosts = (Mock(name='cluster'),
                               ['acceptme0', 'acceptme1'])
        hfp.populate(mock_cluster, hosts)
        hfp._child_policy.populate.assert_called_once()
        self.assertEqual(
            hfp._child_policy.populate.call_args[1]['hosts'],
            ['acceptme0', 'acceptme1']
        )


class HostFilterPolicyQueryPlanTest(unittest.TestCase):

    def test_query_plan_deferred_to_child(self):
        child_policy = Mock(
            name='child_policy',
            make_query_plan=Mock(
                return_value=[object(), object(), object()]
            )
        )
        hfp = HostFilterPolicy(
            child_policy=child_policy,
            predicate=lambda host: True
        )
        working_keyspace, query = (Mock(name='working_keyspace'),
                                   Mock(name='query'))
        qp = list(hfp.make_query_plan(working_keyspace=working_keyspace,
                                      query=query))
        hfp._child_policy.make_query_plan.assert_called_once_with(
            working_keyspace=working_keyspace,
            query=query
        )
        self.assertEqual(qp, hfp._child_policy.make_query_plan.return_value)

    def test_wrap_token_aware(self):
        cluster = Mock(spec=Cluster)
        hosts = [Host(DefaultEndPoint("127.0.0.{}".format(i)), SimpleConvictionPolicy) for i in range(1, 6)]
        for host in hosts:
            host.set_up()

        def get_replicas(keyspace, packed_key):
            return hosts[:2]

        cluster.metadata.get_replicas.side_effect = get_replicas

        child_policy = TokenAwarePolicy(RoundRobinPolicy())

        hfp = HostFilterPolicy(
            child_policy=child_policy,
            predicate=lambda host: host.address != "127.0.0.1" and host.address != "127.0.0.4"
        )
        hfp.populate(cluster, hosts)

        # We don't allow randomness for ordering the replicas in RoundRobin
        hfp._child_policy._child_policy._position = 0


        mocked_query = Mock()
        query_plan = hfp.make_query_plan("keyspace", mocked_query)
        # First the not filtered replica, and then the rest of the allowed hosts ordered
        query_plan = list(query_plan)
        self.assertEqual(query_plan[0], Host(DefaultEndPoint("127.0.0.2"), SimpleConvictionPolicy))
        self.assertEqual(set(query_plan[1:]),{Host(DefaultEndPoint("127.0.0.3"), SimpleConvictionPolicy),
                                              Host(DefaultEndPoint("127.0.0.5"), SimpleConvictionPolicy)})

    def test_create_whitelist(self):
        cluster = Mock(spec=Cluster)
        hosts = [Host(DefaultEndPoint("127.0.0.{}".format(i)), SimpleConvictionPolicy) for i in range(1, 6)]
        for host in hosts:
            host.set_up()

        child_policy = RoundRobinPolicy()

        hfp = HostFilterPolicy(
            child_policy=child_policy,
            predicate=lambda host: host.address == "127.0.0.1" or host.address == "127.0.0.4"
        )
        hfp.populate(cluster, hosts)

        # We don't allow randomness for ordering the replicas in RoundRobin
        hfp._child_policy._position = 0

        mocked_query = Mock()
        query_plan = hfp.make_query_plan("keyspace", mocked_query)
        # Only the filtered replicas should be allowed
        self.assertEqual(set(query_plan), {Host(DefaultEndPoint("127.0.0.1"), SimpleConvictionPolicy),
<<<<<<< HEAD
                                           Host(DefaultEndPoint("127.0.0.4"), SimpleConvictionPolicy)})

class AES256ColumnEncryptionPolicyTest(unittest.TestCase):

    def _random_block(self):
        return os.urandom(AES256_BLOCK_SIZE_BYTES)

    def _random_key(self):
        return os.urandom(AES256_KEY_SIZE_BYTES)

    def _test_round_trip(self, bytes):
        coldesc = ColDesc('ks1','table1','col1')
        policy = AES256ColumnEncryptionPolicy()
        policy.add_column(coldesc, self._random_key(), "blob")
        encrypted_bytes = policy.encrypt(coldesc, bytes)
        self.assertEqual(bytes, policy.decrypt(coldesc, encrypted_bytes))

    def test_no_padding_necessary(self):
        self._test_round_trip(self._random_block())

    def test_some_padding_required(self):
        for byte_size in range(1,AES256_BLOCK_SIZE_BYTES - 1):
            bytes = os.urandom(byte_size)
            self._test_round_trip(bytes)
        for byte_size in range(AES256_BLOCK_SIZE_BYTES + 1,(2 * AES256_BLOCK_SIZE_BYTES) - 1):
            bytes = os.urandom(byte_size)
            self._test_round_trip(bytes)

    def test_add_column_invalid_key_size_raises(self):
        coldesc = ColDesc('ks1','table1','col1')
        policy = AES256ColumnEncryptionPolicy()
        for key_size in range(1,AES256_KEY_SIZE_BYTES - 1):
            with self.assertRaises(ValueError):
                policy.add_column(coldesc, os.urandom(key_size), "blob")
        for key_size in range(AES256_KEY_SIZE_BYTES + 1,(2 * AES256_KEY_SIZE_BYTES) - 1):
            with self.assertRaises(ValueError):
                policy.add_column(coldesc, os.urandom(key_size), "blob")

    def test_add_column_invalid_iv_size_raises(self):
        def test_iv_size(iv_size):
                policy = AES256ColumnEncryptionPolicy(iv = os.urandom(iv_size))
                policy.add_column(coldesc, os.urandom(AES256_KEY_SIZE_BYTES), "blob")
                policy.encrypt(coldesc, os.urandom(128))

        coldesc = ColDesc('ks1','table1','col1')
        for iv_size in range(1,AES256_BLOCK_SIZE_BYTES - 1):
            with self.assertRaises(ValueError):
                test_iv_size(iv_size)
        for iv_size in range(AES256_BLOCK_SIZE_BYTES + 1,(2 * AES256_BLOCK_SIZE_BYTES) - 1):
            with self.assertRaises(ValueError):
                test_iv_size(iv_size)

        # Finally, confirm that the expected IV size has no issue
        test_iv_size(AES256_BLOCK_SIZE_BYTES)

    def test_add_column_null_coldesc_raises(self):
        with self.assertRaises(ValueError):
            policy = AES256ColumnEncryptionPolicy()
            policy.add_column(None, self._random_block(), "blob")

    def test_add_column_null_key_raises(self):
        with self.assertRaises(ValueError):
            policy = AES256ColumnEncryptionPolicy()
            coldesc = ColDesc('ks1','table1','col1')
            policy.add_column(coldesc, None, "blob")

    def test_add_column_null_type_raises(self):
        with self.assertRaises(ValueError):
            policy = AES256ColumnEncryptionPolicy()
            coldesc = ColDesc('ks1','table1','col1')
            policy.add_column(coldesc, self._random_block(), None)

    def test_add_column_unknown_type_raises(self):
        with self.assertRaises(ValueError):
            policy = AES256ColumnEncryptionPolicy()
            coldesc = ColDesc('ks1','table1','col1')
            policy.add_column(coldesc, self._random_block(), "foobar")

    def test_encode_and_encrypt_null_coldesc_raises(self):
        with self.assertRaises(ValueError):
            policy = AES256ColumnEncryptionPolicy()
            coldesc = ColDesc('ks1','table1','col1')
            policy.add_column(coldesc, self._random_key(), "blob")
            policy.encode_and_encrypt(None, self._random_block())

    def test_encode_and_encrypt_null_obj_raises(self):
        with self.assertRaises(ValueError):
            policy = AES256ColumnEncryptionPolicy()
            coldesc = ColDesc('ks1','table1','col1')
            policy.add_column(coldesc, self._random_key(), "blob")
            policy.encode_and_encrypt(coldesc, None)

    def test_encode_and_encrypt_unknown_coldesc_raises(self):
        with self.assertRaises(ValueError):
            policy = AES256ColumnEncryptionPolicy()
            coldesc = ColDesc('ks1','table1','col1')
            policy.add_column(coldesc, self._random_key(), "blob")
            policy.encode_and_encrypt(ColDesc('ks2','table2','col2'), self._random_block())

    def test_contains_column(self):
        coldesc = ColDesc('ks1','table1','col1')
        policy = AES256ColumnEncryptionPolicy()
        policy.add_column(coldesc, self._random_key(), "blob")
        self.assertTrue(policy.contains_column(coldesc))
        self.assertFalse(policy.contains_column(ColDesc('ks2','table1','col1')))
        self.assertFalse(policy.contains_column(ColDesc('ks1','table2','col1')))
        self.assertFalse(policy.contains_column(ColDesc('ks1','table1','col2')))
        self.assertFalse(policy.contains_column(ColDesc('ks2','table2','col2')))

    def test_encrypt_unknown_column(self):
        with self.assertRaises(ValueError):
            policy = AES256ColumnEncryptionPolicy()
            coldesc = ColDesc('ks1','table1','col1')
            policy.add_column(coldesc, self._random_key(), "blob")
            policy.encrypt(ColDesc('ks2','table2','col2'), self._random_block())

    def test_decrypt_unknown_column(self):
        policy = AES256ColumnEncryptionPolicy()
        coldesc = ColDesc('ks1','table1','col1')
        policy.add_column(coldesc, self._random_key(), "blob")
        encrypted_bytes = policy.encrypt(coldesc, self._random_block())
        with self.assertRaises(ValueError):
            policy.decrypt(ColDesc('ks2','table2','col2'), encrypted_bytes)

    def test_cache_info(self):

        # Exclude any interference from tests above
        AES256ColumnEncryptionPolicy._build_cipher.cache_clear()

        coldesc1 = ColDesc('ks1','table1','col1')
        coldesc2 = ColDesc('ks2','table2','col2')
        coldesc3 = ColDesc('ks3','table3','col3')
        policy = AES256ColumnEncryptionPolicy()
        for coldesc in [coldesc1, coldesc2, coldesc3]:
            policy.add_column(coldesc, self._random_key(), "blob")

        # First run for this coldesc should be a miss, everything else should be a cache hit
        for _ in range(10):
            policy.encrypt(coldesc1, self._random_block())
        cache_info = policy.cache_info()
        self.assertEqual(cache_info.hits, 9)
        self.assertEqual(cache_info.misses, 1)
        self.assertEqual(cache_info.maxsize, 128)

        # Important note: we're measuring the size of the cache of ciphers, NOT stored
        # keys.  We won't have a cipher here until we actually encrypt something
        self.assertEqual(cache_info.currsize, 1)
        policy.encrypt(coldesc2, self._random_block())
        self.assertEqual(policy.cache_info().currsize, 2)
        policy.encrypt(coldesc3, self._random_block())
        self.assertEqual(policy.cache_info().currsize, 3)
=======
                                           Host(DefaultEndPoint("127.0.0.4"), SimpleConvictionPolicy)})
>>>>>>> 5ea3f4b2
<|MERGE_RESOLUTION|>--- conflicted
+++ resolved
@@ -1498,158 +1498,4 @@
         query_plan = hfp.make_query_plan("keyspace", mocked_query)
         # Only the filtered replicas should be allowed
         self.assertEqual(set(query_plan), {Host(DefaultEndPoint("127.0.0.1"), SimpleConvictionPolicy),
-<<<<<<< HEAD
-                                           Host(DefaultEndPoint("127.0.0.4"), SimpleConvictionPolicy)})
-
-class AES256ColumnEncryptionPolicyTest(unittest.TestCase):
-
-    def _random_block(self):
-        return os.urandom(AES256_BLOCK_SIZE_BYTES)
-
-    def _random_key(self):
-        return os.urandom(AES256_KEY_SIZE_BYTES)
-
-    def _test_round_trip(self, bytes):
-        coldesc = ColDesc('ks1','table1','col1')
-        policy = AES256ColumnEncryptionPolicy()
-        policy.add_column(coldesc, self._random_key(), "blob")
-        encrypted_bytes = policy.encrypt(coldesc, bytes)
-        self.assertEqual(bytes, policy.decrypt(coldesc, encrypted_bytes))
-
-    def test_no_padding_necessary(self):
-        self._test_round_trip(self._random_block())
-
-    def test_some_padding_required(self):
-        for byte_size in range(1,AES256_BLOCK_SIZE_BYTES - 1):
-            bytes = os.urandom(byte_size)
-            self._test_round_trip(bytes)
-        for byte_size in range(AES256_BLOCK_SIZE_BYTES + 1,(2 * AES256_BLOCK_SIZE_BYTES) - 1):
-            bytes = os.urandom(byte_size)
-            self._test_round_trip(bytes)
-
-    def test_add_column_invalid_key_size_raises(self):
-        coldesc = ColDesc('ks1','table1','col1')
-        policy = AES256ColumnEncryptionPolicy()
-        for key_size in range(1,AES256_KEY_SIZE_BYTES - 1):
-            with self.assertRaises(ValueError):
-                policy.add_column(coldesc, os.urandom(key_size), "blob")
-        for key_size in range(AES256_KEY_SIZE_BYTES + 1,(2 * AES256_KEY_SIZE_BYTES) - 1):
-            with self.assertRaises(ValueError):
-                policy.add_column(coldesc, os.urandom(key_size), "blob")
-
-    def test_add_column_invalid_iv_size_raises(self):
-        def test_iv_size(iv_size):
-                policy = AES256ColumnEncryptionPolicy(iv = os.urandom(iv_size))
-                policy.add_column(coldesc, os.urandom(AES256_KEY_SIZE_BYTES), "blob")
-                policy.encrypt(coldesc, os.urandom(128))
-
-        coldesc = ColDesc('ks1','table1','col1')
-        for iv_size in range(1,AES256_BLOCK_SIZE_BYTES - 1):
-            with self.assertRaises(ValueError):
-                test_iv_size(iv_size)
-        for iv_size in range(AES256_BLOCK_SIZE_BYTES + 1,(2 * AES256_BLOCK_SIZE_BYTES) - 1):
-            with self.assertRaises(ValueError):
-                test_iv_size(iv_size)
-
-        # Finally, confirm that the expected IV size has no issue
-        test_iv_size(AES256_BLOCK_SIZE_BYTES)
-
-    def test_add_column_null_coldesc_raises(self):
-        with self.assertRaises(ValueError):
-            policy = AES256ColumnEncryptionPolicy()
-            policy.add_column(None, self._random_block(), "blob")
-
-    def test_add_column_null_key_raises(self):
-        with self.assertRaises(ValueError):
-            policy = AES256ColumnEncryptionPolicy()
-            coldesc = ColDesc('ks1','table1','col1')
-            policy.add_column(coldesc, None, "blob")
-
-    def test_add_column_null_type_raises(self):
-        with self.assertRaises(ValueError):
-            policy = AES256ColumnEncryptionPolicy()
-            coldesc = ColDesc('ks1','table1','col1')
-            policy.add_column(coldesc, self._random_block(), None)
-
-    def test_add_column_unknown_type_raises(self):
-        with self.assertRaises(ValueError):
-            policy = AES256ColumnEncryptionPolicy()
-            coldesc = ColDesc('ks1','table1','col1')
-            policy.add_column(coldesc, self._random_block(), "foobar")
-
-    def test_encode_and_encrypt_null_coldesc_raises(self):
-        with self.assertRaises(ValueError):
-            policy = AES256ColumnEncryptionPolicy()
-            coldesc = ColDesc('ks1','table1','col1')
-            policy.add_column(coldesc, self._random_key(), "blob")
-            policy.encode_and_encrypt(None, self._random_block())
-
-    def test_encode_and_encrypt_null_obj_raises(self):
-        with self.assertRaises(ValueError):
-            policy = AES256ColumnEncryptionPolicy()
-            coldesc = ColDesc('ks1','table1','col1')
-            policy.add_column(coldesc, self._random_key(), "blob")
-            policy.encode_and_encrypt(coldesc, None)
-
-    def test_encode_and_encrypt_unknown_coldesc_raises(self):
-        with self.assertRaises(ValueError):
-            policy = AES256ColumnEncryptionPolicy()
-            coldesc = ColDesc('ks1','table1','col1')
-            policy.add_column(coldesc, self._random_key(), "blob")
-            policy.encode_and_encrypt(ColDesc('ks2','table2','col2'), self._random_block())
-
-    def test_contains_column(self):
-        coldesc = ColDesc('ks1','table1','col1')
-        policy = AES256ColumnEncryptionPolicy()
-        policy.add_column(coldesc, self._random_key(), "blob")
-        self.assertTrue(policy.contains_column(coldesc))
-        self.assertFalse(policy.contains_column(ColDesc('ks2','table1','col1')))
-        self.assertFalse(policy.contains_column(ColDesc('ks1','table2','col1')))
-        self.assertFalse(policy.contains_column(ColDesc('ks1','table1','col2')))
-        self.assertFalse(policy.contains_column(ColDesc('ks2','table2','col2')))
-
-    def test_encrypt_unknown_column(self):
-        with self.assertRaises(ValueError):
-            policy = AES256ColumnEncryptionPolicy()
-            coldesc = ColDesc('ks1','table1','col1')
-            policy.add_column(coldesc, self._random_key(), "blob")
-            policy.encrypt(ColDesc('ks2','table2','col2'), self._random_block())
-
-    def test_decrypt_unknown_column(self):
-        policy = AES256ColumnEncryptionPolicy()
-        coldesc = ColDesc('ks1','table1','col1')
-        policy.add_column(coldesc, self._random_key(), "blob")
-        encrypted_bytes = policy.encrypt(coldesc, self._random_block())
-        with self.assertRaises(ValueError):
-            policy.decrypt(ColDesc('ks2','table2','col2'), encrypted_bytes)
-
-    def test_cache_info(self):
-
-        # Exclude any interference from tests above
-        AES256ColumnEncryptionPolicy._build_cipher.cache_clear()
-
-        coldesc1 = ColDesc('ks1','table1','col1')
-        coldesc2 = ColDesc('ks2','table2','col2')
-        coldesc3 = ColDesc('ks3','table3','col3')
-        policy = AES256ColumnEncryptionPolicy()
-        for coldesc in [coldesc1, coldesc2, coldesc3]:
-            policy.add_column(coldesc, self._random_key(), "blob")
-
-        # First run for this coldesc should be a miss, everything else should be a cache hit
-        for _ in range(10):
-            policy.encrypt(coldesc1, self._random_block())
-        cache_info = policy.cache_info()
-        self.assertEqual(cache_info.hits, 9)
-        self.assertEqual(cache_info.misses, 1)
-        self.assertEqual(cache_info.maxsize, 128)
-
-        # Important note: we're measuring the size of the cache of ciphers, NOT stored
-        # keys.  We won't have a cipher here until we actually encrypt something
-        self.assertEqual(cache_info.currsize, 1)
-        policy.encrypt(coldesc2, self._random_block())
-        self.assertEqual(policy.cache_info().currsize, 2)
-        policy.encrypt(coldesc3, self._random_block())
-        self.assertEqual(policy.cache_info().currsize, 3)
-=======
-                                           Host(DefaultEndPoint("127.0.0.4"), SimpleConvictionPolicy)})
->>>>>>> 5ea3f4b2
+                                           Host(DefaultEndPoint("127.0.0.4"), SimpleConvictionPolicy)})