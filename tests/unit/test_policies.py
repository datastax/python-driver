# Copyright DataStax, Inc.
#
# Licensed under the Apache License, Version 2.0 (the "License");
# you may not use this file except in compliance with the License.
# You may obtain a copy of the License at
#
# http://www.apache.org/licenses/LICENSE-2.0
#
# Unless required by applicable law or agreed to in writing, software
# distributed under the License is distributed on an "AS IS" BASIS,
# WITHOUT WARRANTIES OR CONDITIONS OF ANY KIND, either express or implied.
# See the License for the specific language governing permissions and
# limitations under the License.

import unittest

from itertools import islice, cycle
from mock import Mock, patch, call
from random import randint
import six
from six.moves._thread import LockType
import sys
import struct
from threading import Thread

from cassandra import ConsistencyLevel
from cassandra.cluster import Cluster
from cassandra.metadata import Metadata
from cassandra.policies import (RoundRobinPolicy, WhiteListRoundRobinPolicy, DCAwareRoundRobinPolicy,
                                TokenAwarePolicy, SimpleConvictionPolicy,
                                HostDistance, ExponentialReconnectionPolicy,
                                RetryPolicy, WriteType,
                                DowngradingConsistencyRetryPolicy, ConstantReconnectionPolicy,
                                LoadBalancingPolicy, ConvictionPolicy, ReconnectionPolicy, FallthroughRetryPolicy,
                                IdentityTranslator, EC2MultiRegionTranslator, HostFilterPolicy)
from cassandra.pool import Host
from cassandra.connection import DefaultEndPoint
from cassandra.query import Statement

from six.moves import xrange


class LoadBalancingPolicyTest(unittest.TestCase):
    def test_non_implemented(self):
        """
        Code coverage for interface-style base class
        """

        policy = LoadBalancingPolicy()
        host = Host(DefaultEndPoint("ip1"), SimpleConvictionPolicy)
        host.set_location_info("dc1", "rack1")

        self.assertRaises(NotImplementedError, policy.distance, host)
        self.assertRaises(NotImplementedError, policy.populate, None, host)
        self.assertRaises(NotImplementedError, policy.make_query_plan)
        self.assertRaises(NotImplementedError, policy.on_up, host)
        self.assertRaises(NotImplementedError, policy.on_down, host)
        self.assertRaises(NotImplementedError, policy.on_add, host)
        self.assertRaises(NotImplementedError, policy.on_remove, host)

    def test_instance_check(self):
        self.assertRaises(TypeError, Cluster, load_balancing_policy=RoundRobinPolicy)


class RoundRobinPolicyTest(unittest.TestCase):

    def test_basic(self):
        hosts = [0, 1, 2, 3]
        policy = RoundRobinPolicy()
        policy.populate(None, hosts)
        qplan = list(policy.make_query_plan())
        self.assertEqual(sorted(qplan), hosts)

    def test_multiple_query_plans(self):
        hosts = [0, 1, 2, 3]
        policy = RoundRobinPolicy()
        policy.populate(None, hosts)
        for i in xrange(20):
            qplan = list(policy.make_query_plan())
            self.assertEqual(sorted(qplan), hosts)

    def test_single_host(self):
        policy = RoundRobinPolicy()
        policy.populate(None, [0])
        qplan = list(policy.make_query_plan())
        self.assertEqual(qplan, [0])

    def test_status_updates(self):
        hosts = [0, 1, 2, 3]
        policy = RoundRobinPolicy()
        policy.populate(None, hosts)
        policy.on_down(0)
        policy.on_remove(1)
        policy.on_up(4)
        policy.on_add(5)
        qplan = list(policy.make_query_plan())
        self.assertEqual(sorted(qplan), [2, 3, 4, 5])

    def test_thread_safety(self):
        hosts = range(100)
        policy = RoundRobinPolicy()
        policy.populate(None, hosts)

        def check_query_plan():
            for i in range(100):
                qplan = list(policy.make_query_plan())
                self.assertEqual(sorted(qplan), list(hosts))

        threads = [Thread(target=check_query_plan) for i in range(4)]
        for t in threads:
            t.start()
        for t in threads:
            t.join()

    def test_thread_safety_during_modification(self):
        hosts = range(100)
        policy = RoundRobinPolicy()
        policy.populate(None, hosts)

        errors = []

        def check_query_plan():
            try:
                for i in xrange(100):
                    list(policy.make_query_plan())
            except Exception as exc:
                errors.append(exc)

        def host_up():
            for i in xrange(1000):
                policy.on_up(randint(0, 99))

        def host_down():
            for i in xrange(1000):
                policy.on_down(randint(0, 99))

        threads = []
        for i in range(5):
            threads.append(Thread(target=check_query_plan))
            threads.append(Thread(target=host_up))
            threads.append(Thread(target=host_down))

        # make the GIL switch after every instruction, maximizing
        # the chance of race conditions
        check = six.PY2 or '__pypy__' in sys.builtin_module_names
        if check:
            original_interval = sys.getcheckinterval()
        else:
            original_interval = sys.getswitchinterval()

        try:
            if check:
                sys.setcheckinterval(0)
            else:
                sys.setswitchinterval(0.0001)
            for t in threads:
                t.start()
            for t in threads:
                t.join()
        finally:
            if check:
                sys.setcheckinterval(original_interval)
            else:
                sys.setswitchinterval(original_interval)

        if errors:
            self.fail("Saw errors: %s" % (errors,))

    def test_no_live_nodes(self):
        """
        Ensure query plan for a downed cluster will execute without errors
        """
        hosts = [0, 1, 2, 3]
        policy = RoundRobinPolicy()
        policy.populate(None, hosts)

        for i in range(4):
            policy.on_down(i)

        qplan = list(policy.make_query_plan())
        self.assertEqual(qplan, [])


class DCAwareRoundRobinPolicyTest(unittest.TestCase):

    def test_no_remote(self):
        hosts = []
        for i in range(4):
            h = Host(DefaultEndPoint(i), SimpleConvictionPolicy)
            h.set_location_info("dc1", "rack1")
            hosts.append(h)

        policy = DCAwareRoundRobinPolicy("dc1")
        policy.populate(None, hosts)
        qplan = list(policy.make_query_plan())
        self.assertEqual(sorted(qplan), sorted(hosts))

    def test_with_remotes(self):
        hosts = [Host(DefaultEndPoint(i), SimpleConvictionPolicy) for i in range(4)]
        for h in hosts[:2]:
            h.set_location_info("dc1", "rack1")
        for h in hosts[2:]:
            h.set_location_info("dc2", "rack1")

        local_hosts = set(h for h in hosts if h.datacenter == "dc1")
        remote_hosts = set(h for h in hosts if h.datacenter != "dc1")

        # allow all of the remote hosts to be used
        policy = DCAwareRoundRobinPolicy("dc1", used_hosts_per_remote_dc=2)
        policy.populate(Mock(), hosts)
        qplan = list(policy.make_query_plan())
        self.assertEqual(set(qplan[:2]), local_hosts)
        self.assertEqual(set(qplan[2:]), remote_hosts)

        # allow only one of the remote hosts to be used
        policy = DCAwareRoundRobinPolicy("dc1", used_hosts_per_remote_dc=1)
        policy.populate(Mock(), hosts)
        qplan = list(policy.make_query_plan())
        self.assertEqual(set(qplan[:2]), local_hosts)

        used_remotes = set(qplan[2:])
        self.assertEqual(1, len(used_remotes))
        self.assertIn(qplan[2], remote_hosts)

        # allow no remote hosts to be used
        policy = DCAwareRoundRobinPolicy("dc1", used_hosts_per_remote_dc=0)
        policy.populate(Mock(), hosts)
        qplan = list(policy.make_query_plan())
        self.assertEqual(2, len(qplan))
        self.assertEqual(local_hosts, set(qplan))

    def test_get_distance(self):
        policy = DCAwareRoundRobinPolicy("dc1", used_hosts_per_remote_dc=0)
        host = Host(DefaultEndPoint("ip1"), SimpleConvictionPolicy)
        host.set_location_info("dc1", "rack1")
        policy.populate(Mock(), [host])

        self.assertEqual(policy.distance(host), HostDistance.LOCAL)

        # used_hosts_per_remote_dc is set to 0, so ignore it
        remote_host = Host(DefaultEndPoint("ip2"), SimpleConvictionPolicy)
        remote_host.set_location_info("dc2", "rack1")
        self.assertEqual(policy.distance(remote_host), HostDistance.IGNORED)

        # dc2 isn't registered in the policy's live_hosts dict
        policy.used_hosts_per_remote_dc = 1
        self.assertEqual(policy.distance(remote_host), HostDistance.IGNORED)

        # make sure the policy has both dcs registered
        policy.populate(Mock(), [host, remote_host])
        self.assertEqual(policy.distance(remote_host), HostDistance.REMOTE)

        # since used_hosts_per_remote_dc is set to 1, only the first
        # remote host in dc2 will be REMOTE, the rest are IGNORED
        second_remote_host = Host(DefaultEndPoint("ip3"), SimpleConvictionPolicy)
        second_remote_host.set_location_info("dc2", "rack1")
        policy.populate(Mock(), [host, remote_host, second_remote_host])
        distances = set([policy.distance(remote_host), policy.distance(second_remote_host)])
        self.assertEqual(distances, set([HostDistance.REMOTE, HostDistance.IGNORED]))

    def test_status_updates(self):
        hosts = [Host(DefaultEndPoint(i), SimpleConvictionPolicy) for i in range(4)]
        for h in hosts[:2]:
            h.set_location_info("dc1", "rack1")
        for h in hosts[2:]:
            h.set_location_info("dc2", "rack1")

        policy = DCAwareRoundRobinPolicy("dc1", used_hosts_per_remote_dc=1)
        policy.populate(Mock(), hosts)
        policy.on_down(hosts[0])
        policy.on_remove(hosts[2])

        new_local_host = Host(DefaultEndPoint(4), SimpleConvictionPolicy)
        new_local_host.set_location_info("dc1", "rack1")
        policy.on_up(new_local_host)

        new_remote_host = Host(DefaultEndPoint(5), SimpleConvictionPolicy)
        new_remote_host.set_location_info("dc9000", "rack1")
        policy.on_add(new_remote_host)

        # we now have two local hosts and two remote hosts in separate dcs
        qplan = list(policy.make_query_plan())
        self.assertEqual(set(qplan[:2]), set([hosts[1], new_local_host]))
        self.assertEqual(set(qplan[2:]), set([hosts[3], new_remote_host]))

        # since we have hosts in dc9000, the distance shouldn't be IGNORED
        self.assertEqual(policy.distance(new_remote_host), HostDistance.REMOTE)

        policy.on_down(new_local_host)
        policy.on_down(hosts[1])
        qplan = list(policy.make_query_plan())
        self.assertEqual(set(qplan), set([hosts[3], new_remote_host]))

        policy.on_down(new_remote_host)
        policy.on_down(hosts[3])
        qplan = list(policy.make_query_plan())
        self.assertEqual(qplan, [])

    def test_modification_during_generation(self):
        hosts = [Host(DefaultEndPoint(i), SimpleConvictionPolicy) for i in range(4)]
        for h in hosts[:2]:
            h.set_location_info("dc1", "rack1")
        for h in hosts[2:]:
            h.set_location_info("dc2", "rack1")

        policy = DCAwareRoundRobinPolicy("dc1", used_hosts_per_remote_dc=3)
        policy.populate(Mock(), hosts)

        # The general concept here is to change thee internal state of the
        # policy during plan generation. In this case we use a grey-box
        # approach that changes specific things during known phases of the
        # generator.

        new_host = Host(DefaultEndPoint(4), SimpleConvictionPolicy)
        new_host.set_location_info("dc1", "rack1")

        # new local before iteration
        plan = policy.make_query_plan()
        policy.on_up(new_host)
        # local list is not bound yet, so we get to see that one
        self.assertEqual(len(list(plan)), 3 + 2)

        # remove local before iteration
        plan = policy.make_query_plan()
        policy.on_down(new_host)
        # local list is not bound yet, so we don't see it
        self.assertEqual(len(list(plan)), 2 + 2)

        # new local after starting iteration
        plan = policy.make_query_plan()
        next(plan)
        policy.on_up(new_host)
        # local list was is bound, and one consumed, so we only see the other original
        self.assertEqual(len(list(plan)), 1 + 2)

        # remove local after traversing available
        plan = policy.make_query_plan()
        for _ in range(3):
            next(plan)
        policy.on_down(new_host)
        # we should be past the local list
        self.assertEqual(len(list(plan)), 0 + 2)

        # REMOTES CHANGE
        new_host.set_location_info("dc2", "rack1")

        # new remote after traversing local, but not starting remote
        plan = policy.make_query_plan()
        for _ in range(2):
            next(plan)
        policy.on_up(new_host)
        # list is updated before we get to it
        self.assertEqual(len(list(plan)), 0 + 3)

        # remove remote after traversing local, but not starting remote
        plan = policy.make_query_plan()
        for _ in range(2):
            next(plan)
        policy.on_down(new_host)
        # list is updated before we get to it
        self.assertEqual(len(list(plan)), 0 + 2)

        # new remote after traversing local, and starting remote
        plan = policy.make_query_plan()
        for _ in range(3):
            next(plan)
        policy.on_up(new_host)
        # slice is already made, and we've consumed one
        self.assertEqual(len(list(plan)), 0 + 1)

        # remove remote after traversing local, and starting remote
        plan = policy.make_query_plan()
        for _ in range(3):
            next(plan)
        policy.on_down(new_host)
        # slice is created with all present, and we've consumed one
        self.assertEqual(len(list(plan)), 0 + 2)

        # local DC disappears after finishing it, but not starting remote
        plan = policy.make_query_plan()
        for _ in range(2):
            next(plan)
        policy.on_down(hosts[0])
        policy.on_down(hosts[1])
        # dict traversal starts as normal
        self.assertEqual(len(list(plan)), 0 + 2)
        policy.on_up(hosts[0])
        policy.on_up(hosts[1])

        # PYTHON-297 addresses the following cases, where DCs come and go
        # during generation
        # local DC disappears after finishing it, and starting remote
        plan = policy.make_query_plan()
        for _ in range(3):
            next(plan)
        policy.on_down(hosts[0])
        policy.on_down(hosts[1])
        # dict traversal has begun and consumed one
        self.assertEqual(len(list(plan)), 0 + 1)
        policy.on_up(hosts[0])
        policy.on_up(hosts[1])

        # remote DC disappears after finishing local, but not starting remote
        plan = policy.make_query_plan()
        for _ in range(2):
            next(plan)
        policy.on_down(hosts[2])
        policy.on_down(hosts[3])
        # nothing left
        self.assertEqual(len(list(plan)), 0 + 0)
        policy.on_up(hosts[2])
        policy.on_up(hosts[3])

        # remote DC disappears while traversing it
        plan = policy.make_query_plan()
        for _ in range(3):
            next(plan)
        policy.on_down(hosts[2])
        policy.on_down(hosts[3])
        # we continue with remainder of original list
        self.assertEqual(len(list(plan)), 0 + 1)
        policy.on_up(hosts[2])
        policy.on_up(hosts[3])

        another_host = Host(DefaultEndPoint(5), SimpleConvictionPolicy)
        another_host.set_location_info("dc3", "rack1")
        new_host.set_location_info("dc3", "rack1")

        # new DC while traversing remote
        plan = policy.make_query_plan()
        for _ in range(3):
            next(plan)
        policy.on_up(new_host)
        policy.on_up(another_host)
        # we continue with remainder of original list
        self.assertEqual(len(list(plan)), 0 + 1)

        # remote DC disappears after finishing it
        plan = policy.make_query_plan()
        for _ in range(3):
            next(plan)
        last_host_in_this_dc = next(plan)
        if last_host_in_this_dc in (new_host, another_host):
            down_hosts = [new_host, another_host]
        else:
            down_hosts = hosts[2:]
        for h in down_hosts:
            policy.on_down(h)
        # the last DC has two
        self.assertEqual(len(list(plan)), 0 + 2)

    def test_no_live_nodes(self):
        """
        Ensure query plan for a downed cluster will execute without errors
        """

        hosts = []
        for i in range(4):
            h = Host(DefaultEndPoint(i), SimpleConvictionPolicy)
            h.set_location_info("dc1", "rack1")
            hosts.append(h)

        policy = DCAwareRoundRobinPolicy("dc1", used_hosts_per_remote_dc=1)
        policy.populate(Mock(), hosts)

        for host in hosts:
            policy.on_down(host)

        qplan = list(policy.make_query_plan())
        self.assertEqual(qplan, [])

    def test_no_nodes(self):
        """
        Ensure query plan for an empty cluster will execute without errors
        """

        policy = DCAwareRoundRobinPolicy("dc1", used_hosts_per_remote_dc=1)
        policy.populate(None, [])

        qplan = list(policy.make_query_plan())
        self.assertEqual(qplan, [])

    def test_default_dc(self):
        host_local = Host(DefaultEndPoint(1), SimpleConvictionPolicy, 'local')
        host_remote = Host(DefaultEndPoint(2), SimpleConvictionPolicy, 'remote')
        host_none = Host(DefaultEndPoint(1), SimpleConvictionPolicy)

        # contact point is '1'
        cluster = Mock(endpoints_resolved=[DefaultEndPoint(1)])

        # contact DC first
        policy = DCAwareRoundRobinPolicy()
        policy.populate(cluster, [host_none])
        self.assertFalse(policy.local_dc)
        policy.on_add(host_local)
        policy.on_add(host_remote)
        self.assertNotEqual(policy.local_dc, host_remote.datacenter)
        self.assertEqual(policy.local_dc, host_local.datacenter)

        # contact DC second
        policy = DCAwareRoundRobinPolicy()
        policy.populate(cluster, [host_none])
        self.assertFalse(policy.local_dc)
        policy.on_add(host_remote)
        policy.on_add(host_local)
        self.assertNotEqual(policy.local_dc, host_remote.datacenter)
        self.assertEqual(policy.local_dc, host_local.datacenter)

        # no DC
        policy = DCAwareRoundRobinPolicy()
        policy.populate(cluster, [host_none])
        self.assertFalse(policy.local_dc)
        policy.on_add(host_none)
        self.assertFalse(policy.local_dc)

        # only other DC
        policy = DCAwareRoundRobinPolicy()
        policy.populate(cluster, [host_none])
        self.assertFalse(policy.local_dc)
        policy.on_add(host_remote)
        self.assertFalse(policy.local_dc)


class TokenAwarePolicyTest(unittest.TestCase):

    def test_wrap_round_robin(self):
        cluster = Mock(spec=Cluster)
        cluster.metadata = Mock(spec=Metadata)
        hosts = [Host(DefaultEndPoint(str(i)), SimpleConvictionPolicy) for i in range(4)]
        for host in hosts:
            host.set_up()

        def get_replicas(keyspace, packed_key):
            index = struct.unpack('>i', packed_key)[0]
            return list(islice(cycle(hosts), index, index + 2))

        cluster.metadata.get_replicas.side_effect = get_replicas

        policy = TokenAwarePolicy(RoundRobinPolicy())
        policy.populate(cluster, hosts)

        for i in range(4):
            query = Statement(routing_key=struct.pack('>i', i), keyspace='keyspace_name')
            qplan = list(policy.make_query_plan(None, query))

            replicas = get_replicas(None, struct.pack('>i', i))
            other = set(h for h in hosts if h not in replicas)
            self.assertEqual(replicas, qplan[:2])
            self.assertEqual(other, set(qplan[2:]))

        # Should use the secondary policy
        for i in range(4):
            qplan = list(policy.make_query_plan())

            self.assertEqual(set(qplan), set(hosts))

    def test_wrap_dc_aware(self):
        cluster = Mock(spec=Cluster)
        cluster.metadata = Mock(spec=Metadata)
        hosts = [Host(DefaultEndPoint(str(i)), SimpleConvictionPolicy) for i in range(4)]
        for host in hosts:
            host.set_up()
        for h in hosts[:2]:
            h.set_location_info("dc1", "rack1")
        for h in hosts[2:]:
            h.set_location_info("dc2", "rack1")

        def get_replicas(keyspace, packed_key):
            index = struct.unpack('>i', packed_key)[0]
            # return one node from each DC
            if index % 2 == 0:
                return [hosts[0], hosts[2]]
            else:
                return [hosts[1], hosts[3]]

        cluster.metadata.get_replicas.side_effect = get_replicas

        policy = TokenAwarePolicy(DCAwareRoundRobinPolicy("dc1", used_hosts_per_remote_dc=1))
        policy.populate(cluster, hosts)

        for i in range(4):
            query = Statement(routing_key=struct.pack('>i', i), keyspace='keyspace_name')
            qplan = list(policy.make_query_plan(None, query))
            replicas = get_replicas(None, struct.pack('>i', i))

            # first should be the only local replica
            self.assertIn(qplan[0], replicas)
            self.assertEqual(qplan[0].datacenter, "dc1")

            # then the local non-replica
            self.assertNotIn(qplan[1], replicas)
            self.assertEqual(qplan[1].datacenter, "dc1")

            # then one of the remotes (used_hosts_per_remote_dc is 1, so we
            # shouldn't see two remotes)
            self.assertEqual(qplan[2].datacenter, "dc2")
            self.assertEqual(3, len(qplan))

    class FakeCluster:
        def __init__(self):
            self.metadata = Mock(spec=Metadata)

    def test_get_distance(self):
        """
        Same test as DCAwareRoundRobinPolicyTest.test_get_distance()
        Except a FakeCluster is needed for the metadata variable and
        policy.child_policy is needed to change child policy settings
        """

        policy = TokenAwarePolicy(DCAwareRoundRobinPolicy("dc1", used_hosts_per_remote_dc=0))
        host = Host(DefaultEndPoint("ip1"), SimpleConvictionPolicy)
        host.set_location_info("dc1", "rack1")

        policy.populate(self.FakeCluster(), [host])

        self.assertEqual(policy.distance(host), HostDistance.LOCAL)

        # used_hosts_per_remote_dc is set to 0, so ignore it
        remote_host = Host(DefaultEndPoint("ip2"), SimpleConvictionPolicy)
        remote_host.set_location_info("dc2", "rack1")
        self.assertEqual(policy.distance(remote_host), HostDistance.IGNORED)

        # dc2 isn't registered in the policy's live_hosts dict
        policy._child_policy.used_hosts_per_remote_dc = 1
        self.assertEqual(policy.distance(remote_host), HostDistance.IGNORED)

        # make sure the policy has both dcs registered
        policy.populate(self.FakeCluster(), [host, remote_host])
        self.assertEqual(policy.distance(remote_host), HostDistance.REMOTE)

        # since used_hosts_per_remote_dc is set to 1, only the first
        # remote host in dc2 will be REMOTE, the rest are IGNORED
        second_remote_host = Host(DefaultEndPoint("ip3"), SimpleConvictionPolicy)
        second_remote_host.set_location_info("dc2", "rack1")
        policy.populate(self.FakeCluster(), [host, remote_host, second_remote_host])
        distances = set([policy.distance(remote_host), policy.distance(second_remote_host)])
        self.assertEqual(distances, set([HostDistance.REMOTE, HostDistance.IGNORED]))

    def test_status_updates(self):
        """
        Same test as DCAwareRoundRobinPolicyTest.test_status_updates()
        """

        hosts = [Host(DefaultEndPoint(i), SimpleConvictionPolicy) for i in range(4)]
        for h in hosts[:2]:
            h.set_location_info("dc1", "rack1")
        for h in hosts[2:]:
            h.set_location_info("dc2", "rack1")

        policy = TokenAwarePolicy(DCAwareRoundRobinPolicy("dc1", used_hosts_per_remote_dc=1))
        policy.populate(self.FakeCluster(), hosts)
        policy.on_down(hosts[0])
        policy.on_remove(hosts[2])

        new_local_host = Host(DefaultEndPoint(4), SimpleConvictionPolicy)
        new_local_host.set_location_info("dc1", "rack1")
        policy.on_up(new_local_host)

        new_remote_host = Host(DefaultEndPoint(5), SimpleConvictionPolicy)
        new_remote_host.set_location_info("dc9000", "rack1")
        policy.on_add(new_remote_host)

        # we now have two local hosts and two remote hosts in separate dcs
        qplan = list(policy.make_query_plan())
        self.assertEqual(set(qplan[:2]), set([hosts[1], new_local_host]))
        self.assertEqual(set(qplan[2:]), set([hosts[3], new_remote_host]))

        # since we have hosts in dc9000, the distance shouldn't be IGNORED
        self.assertEqual(policy.distance(new_remote_host), HostDistance.REMOTE)

        policy.on_down(new_local_host)
        policy.on_down(hosts[1])
        qplan = list(policy.make_query_plan())
        self.assertEqual(set(qplan), set([hosts[3], new_remote_host]))

        policy.on_down(new_remote_host)
        policy.on_down(hosts[3])
        qplan = list(policy.make_query_plan())
        self.assertEqual(qplan, [])

    def test_statement_keyspace(self):
        hosts = [Host(DefaultEndPoint(str(i)), SimpleConvictionPolicy) for i in range(4)]
        for host in hosts:
            host.set_up()

        cluster = Mock(spec=Cluster)
        cluster.metadata = Mock(spec=Metadata)
        replicas = hosts[2:]
        cluster.metadata.get_replicas.return_value = replicas

        child_policy = Mock()
        child_policy.make_query_plan.return_value = hosts
        child_policy.distance.return_value = HostDistance.LOCAL

        policy = TokenAwarePolicy(child_policy)
        policy.populate(cluster, hosts)

        # no keyspace, child policy is called
        keyspace = None
        routing_key = 'routing_key'
        query = Statement(routing_key=routing_key)
        qplan = list(policy.make_query_plan(keyspace, query))
        self.assertEqual(hosts, qplan)
        self.assertEqual(cluster.metadata.get_replicas.call_count, 0)
        child_policy.make_query_plan.assert_called_once_with(keyspace, query)

        # working keyspace, no statement
        cluster.metadata.get_replicas.reset_mock()
        keyspace = 'working_keyspace'
        routing_key = 'routing_key'
        query = Statement(routing_key=routing_key)
        qplan = list(policy.make_query_plan(keyspace, query))
        self.assertEqual(replicas + hosts[:2], qplan)
        cluster.metadata.get_replicas.assert_called_with(keyspace, routing_key)

        # statement keyspace, no working
        cluster.metadata.get_replicas.reset_mock()
        working_keyspace = None
        statement_keyspace = 'statement_keyspace'
        routing_key = 'routing_key'
        query = Statement(routing_key=routing_key, keyspace=statement_keyspace)
        qplan = list(policy.make_query_plan(working_keyspace, query))
        self.assertEqual(replicas + hosts[:2], qplan)
        cluster.metadata.get_replicas.assert_called_with(statement_keyspace, routing_key)

        # both keyspaces set, statement keyspace used for routing
        cluster.metadata.get_replicas.reset_mock()
        working_keyspace = 'working_keyspace'
        statement_keyspace = 'statement_keyspace'
        routing_key = 'routing_key'
        query = Statement(routing_key=routing_key, keyspace=statement_keyspace)
        qplan = list(policy.make_query_plan(working_keyspace, query))
        self.assertEqual(replicas + hosts[:2], qplan)
        cluster.metadata.get_replicas.assert_called_with(statement_keyspace, routing_key)

    def test_shuffles_if_given_keyspace_and_routing_key(self):
        """
        Test to validate the hosts are shuffled when `shuffle_replicas` is truthy
        @since 3.8
        @jira_ticket PYTHON-676
        @expected_result shuffle should be called, because the keyspace and the
        routing key are set

        @test_category policy
        """
        self._assert_shuffle(keyspace='keyspace', routing_key='routing_key')

    def test_no_shuffle_if_given_no_keyspace(self):
        """
        Test to validate the hosts are not shuffled when no keyspace is provided
        @since 3.8
        @jira_ticket PYTHON-676
        @expected_result shuffle should be called, because keyspace is None

        @test_category policy
        """
        self._assert_shuffle(keyspace=None, routing_key='routing_key')

    def test_no_shuffle_if_given_no_routing_key(self):
        """
        Test to validate the hosts are not shuffled when no routing_key is provided
        @since 3.8
        @jira_ticket PYTHON-676
        @expected_result shuffle should be called, because routing_key is None

        @test_category policy
        """
        self._assert_shuffle(keyspace='keyspace', routing_key=None)

    @patch('cassandra.policies.shuffle')
    def _assert_shuffle(self, patched_shuffle, keyspace, routing_key):
        hosts = [Host(DefaultEndPoint(str(i)), SimpleConvictionPolicy) for i in range(4)]
        for host in hosts:
            host.set_up()

        cluster = Mock(spec=Cluster)
        cluster.metadata = Mock(spec=Metadata)
        replicas = hosts[2:]
        cluster.metadata.get_replicas.return_value = replicas

        child_policy = Mock()
        child_policy.make_query_plan.return_value = hosts
        child_policy.distance.return_value = HostDistance.LOCAL

        policy = TokenAwarePolicy(child_policy, shuffle_replicas=True)
        policy.populate(cluster, hosts)

        cluster.metadata.get_replicas.reset_mock()
        child_policy.make_query_plan.reset_mock()
        query = Statement(routing_key=routing_key)
        qplan = list(policy.make_query_plan(keyspace, query))
        if keyspace is None or routing_key is None:
            self.assertEqual(hosts, qplan)
            self.assertEqual(cluster.metadata.get_replicas.call_count, 0)
            child_policy.make_query_plan.assert_called_once_with(keyspace, query)
            self.assertEqual(patched_shuffle.call_count, 0)
        else:
            self.assertEqual(set(replicas), set(qplan[:2]))
            self.assertEqual(hosts[:2], qplan[2:])
            child_policy.make_query_plan.assert_called_once_with(keyspace, query)
            self.assertEqual(patched_shuffle.call_count, 1)


class ConvictionPolicyTest(unittest.TestCase):
    def test_not_implemented(self):
        """
        Code coverage for interface-style base class
        """

        conviction_policy = ConvictionPolicy(1)
        self.assertRaises(NotImplementedError, conviction_policy.add_failure, 1)
        self.assertRaises(NotImplementedError, conviction_policy.reset)


class SimpleConvictionPolicyTest(unittest.TestCase):
    def test_basic_responses(self):
        """
        Code coverage for SimpleConvictionPolicy
        """

        conviction_policy = SimpleConvictionPolicy(1)
        self.assertEqual(conviction_policy.add_failure(1), True)
        self.assertEqual(conviction_policy.reset(), None)


class ReconnectionPolicyTest(unittest.TestCase):
    def test_basic_responses(self):
        """
        Code coverage for interface-style base class
        """

        policy = ReconnectionPolicy()
        self.assertRaises(NotImplementedError, policy.new_schedule)


class ConstantReconnectionPolicyTest(unittest.TestCase):

    def test_bad_vals(self):
        """
        Test initialization values
        """

        self.assertRaises(ValueError, ConstantReconnectionPolicy, -1, 0)

    def test_schedule(self):
        """
        Test ConstantReconnectionPolicy schedule
        """

        delay = 2
        max_attempts = 100
        policy = ConstantReconnectionPolicy(delay=delay, max_attempts=max_attempts)
        schedule = list(policy.new_schedule())
        self.assertEqual(len(schedule), max_attempts)
        for i, delay in enumerate(schedule):
            self.assertEqual(delay, delay)

    def test_schedule_negative_max_attempts(self):
        """
        Test how negative max_attempts are handled
        """

        delay = 2
        max_attempts = -100

        try:
            ConstantReconnectionPolicy(delay=delay, max_attempts=max_attempts)
            self.fail('max_attempts should throw ValueError when negative')
        except ValueError:
            pass

    def test_schedule_infinite_attempts(self):
        delay = 2
        max_attempts = None
        crp = ConstantReconnectionPolicy(delay=delay, max_attempts=max_attempts)
        # this is infinite. we'll just verify one more than default
        for _, d in zip(range(65), crp.new_schedule()):
            self.assertEqual(d, delay)


class ExponentialReconnectionPolicyTest(unittest.TestCase):

    def _assert_between(self, value, min, max):
        self.assertTrue(min <= value <= max)

    def test_bad_vals(self):
        self.assertRaises(ValueError, ExponentialReconnectionPolicy, -1, 0)
        self.assertRaises(ValueError, ExponentialReconnectionPolicy, 0, -1)
        self.assertRaises(ValueError, ExponentialReconnectionPolicy, 9000, 1)
        self.assertRaises(ValueError, ExponentialReconnectionPolicy, 1, 2, -1)

    def test_schedule_no_max(self):
        base_delay = 2.0
        max_delay = 100.0
        test_iter = 10000
        policy = ExponentialReconnectionPolicy(base_delay=base_delay, max_delay=max_delay, max_attempts=None)
        sched_slice = list(islice(policy.new_schedule(), 0, test_iter))
        self._assert_between(sched_slice[0], base_delay*0.85, base_delay*1.15)
        self._assert_between(sched_slice[-1], max_delay*0.85, max_delay*1.15)
        self.assertEqual(len(sched_slice), test_iter)

    def test_schedule_with_max(self):
        base_delay = 2.0
        max_delay = 100.0
        max_attempts = 64
        policy = ExponentialReconnectionPolicy(base_delay=base_delay, max_delay=max_delay, max_attempts=max_attempts)
        schedule = list(policy.new_schedule())
        self.assertEqual(len(schedule), max_attempts)
        for i, delay in enumerate(schedule):
            if i == 0:
                self._assert_between(delay, base_delay*0.85, base_delay*1.15)
            elif i < 6:
                value =  base_delay * (2 ** i)
                self._assert_between(delay, value*85/100, value*1.15)
            else:
                self._assert_between(delay, max_delay*85/100, max_delay*1.15)

    def test_schedule_exactly_one_attempt(self):
        base_delay = 2.0
        max_delay = 100.0
        max_attempts = 1
        policy = ExponentialReconnectionPolicy(
            base_delay=base_delay, max_delay=max_delay, max_attempts=max_attempts
        )
        self.assertEqual(len(list(policy.new_schedule())), 1)

    def test_schedule_overflow(self):
        """
        Test to verify an OverflowError is handled correctly
        in the ExponentialReconnectionPolicy
        @since 3.10
        @jira_ticket PYTHON-707
        @expected_result all numbers should be less than sys.float_info.max
        since that's the biggest max we can possibly have as that argument must be a float.
        Note that is possible for a float to be inf.

        @test_category policy
        """

        # This should lead to overflow
        # Note that this may not happen in the fist iterations
        # as sys.float_info.max * 2 = inf
        base_delay = sys.float_info.max - 1
        max_delay = sys.float_info.max
        max_attempts = 2**12
        policy = ExponentialReconnectionPolicy(base_delay=base_delay, max_delay=max_delay, max_attempts=max_attempts)
        schedule = list(policy.new_schedule())
        for number in schedule:
            self.assertLessEqual(number, sys.float_info.max)

    def test_schedule_with_jitter(self):
        """
        Test to verify jitter is added properly and is always between -/+ 15%.

        @since 3.18
        @jira_ticket PYTHON-1065
        """
        for i in range(100):
            base_delay = float(randint(2, 5))
            max_delay = (base_delay - 1)  * 100.0
            ep = ExponentialReconnectionPolicy(base_delay, max_delay, max_attempts=64)
            schedule = ep.new_schedule()
            for i in range(64):
                exp_delay = min(base_delay * (2 ** i), max_delay)
                min_jitter_delay = max(base_delay, exp_delay*85/100)
                max_jitter_delay = min(max_delay, exp_delay*115/100)
                delay = next(schedule)
                self._assert_between(delay, min_jitter_delay, max_jitter_delay)


ONE = ConsistencyLevel.ONE


class RetryPolicyTest(unittest.TestCase):

    def test_read_timeout(self):
        policy = RetryPolicy()

        # if this is the second or greater attempt, rethrow
        retry, consistency = policy.on_read_timeout(
            query=None, consistency=ONE, required_responses=1, received_responses=2,
            data_retrieved=True, retry_num=1)
        self.assertEqual(retry, RetryPolicy.RETHROW)
        self.assertEqual(consistency, None)

        # if we didn't get enough responses, rethrow
        retry, consistency = policy.on_read_timeout(
            query=None, consistency=ONE, required_responses=2, received_responses=1,
            data_retrieved=True, retry_num=0)
        self.assertEqual(retry, RetryPolicy.RETHROW)
        self.assertEqual(consistency, None)

        # if we got enough responses, but also got a data response, rethrow
        retry, consistency = policy.on_read_timeout(
            query=None, consistency=ONE, required_responses=2, received_responses=2,
            data_retrieved=True, retry_num=0)
        self.assertEqual(retry, RetryPolicy.RETHROW)
        self.assertEqual(consistency, None)

        # we got enough responses but no data response, so retry
        retry, consistency = policy.on_read_timeout(
            query=None, consistency=ONE, required_responses=2, received_responses=2,
            data_retrieved=False, retry_num=0)
        self.assertEqual(retry, RetryPolicy.RETRY)
        self.assertEqual(consistency, ONE)

    def test_write_timeout(self):
        policy = RetryPolicy()

        # if this is the second or greater attempt, rethrow
        retry, consistency = policy.on_write_timeout(
            query=None, consistency=ONE, write_type=WriteType.SIMPLE,
            required_responses=1, received_responses=2, retry_num=1)
        self.assertEqual(retry, RetryPolicy.RETHROW)
        self.assertEqual(consistency, None)

        # if it's not a BATCH_LOG write, don't retry it
        retry, consistency = policy.on_write_timeout(
            query=None, consistency=ONE, write_type=WriteType.SIMPLE,
            required_responses=1, received_responses=2, retry_num=0)
        self.assertEqual(retry, RetryPolicy.RETHROW)
        self.assertEqual(consistency, None)

        # retry BATCH_LOG writes regardless of received responses
        retry, consistency = policy.on_write_timeout(
            query=None, consistency=ONE, write_type=WriteType.BATCH_LOG,
            required_responses=10000, received_responses=1, retry_num=0)
        self.assertEqual(retry, RetryPolicy.RETRY)
        self.assertEqual(consistency, ONE)

    def test_unavailable(self):
        """
        Use the same tests for test_write_timeout, but ensure they only RETHROW
        """
        policy = RetryPolicy()

        retry, consistency = policy.on_unavailable(
            query=None, consistency=ONE,
            required_replicas=1, alive_replicas=2, retry_num=1)
        self.assertEqual(retry, RetryPolicy.RETHROW)
        self.assertEqual(consistency, None)

        retry, consistency = policy.on_unavailable(
            query=None, consistency=ONE,
            required_replicas=1, alive_replicas=2, retry_num=0)
        self.assertEqual(retry, RetryPolicy.RETRY_NEXT_HOST)
        self.assertEqual(consistency, None)

        retry, consistency = policy.on_unavailable(
            query=None, consistency=ONE,
            required_replicas=10000, alive_replicas=1, retry_num=0)
        self.assertEqual(retry, RetryPolicy.RETRY_NEXT_HOST)
        self.assertEqual(consistency, None)


class FallthroughRetryPolicyTest(unittest.TestCase):

    """
    Use the same tests for test_write_timeout, but ensure they only RETHROW
    """

    def test_read_timeout(self):
        policy = FallthroughRetryPolicy()

        retry, consistency = policy.on_read_timeout(
            query=None, consistency=ONE, required_responses=1, received_responses=2,
            data_retrieved=True, retry_num=1)
        self.assertEqual(retry, RetryPolicy.RETHROW)
        self.assertEqual(consistency, None)

        retry, consistency = policy.on_read_timeout(
            query=None, consistency=ONE, required_responses=2, received_responses=1,
            data_retrieved=True, retry_num=0)
        self.assertEqual(retry, RetryPolicy.RETHROW)
        self.assertEqual(consistency, None)

        retry, consistency = policy.on_read_timeout(
            query=None, consistency=ONE, required_responses=2, received_responses=2,
            data_retrieved=True, retry_num=0)
        self.assertEqual(retry, RetryPolicy.RETHROW)
        self.assertEqual(consistency, None)

        retry, consistency = policy.on_read_timeout(
            query=None, consistency=ONE, required_responses=2, received_responses=2,
            data_retrieved=False, retry_num=0)
        self.assertEqual(retry, RetryPolicy.RETHROW)
        self.assertEqual(consistency, None)

    def test_write_timeout(self):
        policy = FallthroughRetryPolicy()

        retry, consistency = policy.on_write_timeout(
            query=None, consistency=ONE, write_type=WriteType.SIMPLE,
            required_responses=1, received_responses=2, retry_num=1)
        self.assertEqual(retry, RetryPolicy.RETHROW)
        self.assertEqual(consistency, None)

        retry, consistency = policy.on_write_timeout(
            query=None, consistency=ONE, write_type=WriteType.SIMPLE,
            required_responses=1, received_responses=2, retry_num=0)
        self.assertEqual(retry, RetryPolicy.RETHROW)
        self.assertEqual(consistency, None)

        retry, consistency = policy.on_write_timeout(
            query=None, consistency=ONE, write_type=WriteType.BATCH_LOG,
            required_responses=10000, received_responses=1, retry_num=0)
        self.assertEqual(retry, RetryPolicy.RETHROW)
        self.assertEqual(consistency, None)

    def test_unavailable(self):
        policy = FallthroughRetryPolicy()

        retry, consistency = policy.on_unavailable(
            query=None, consistency=ONE,
            required_replicas=1, alive_replicas=2, retry_num=1)
        self.assertEqual(retry, RetryPolicy.RETHROW)
        self.assertEqual(consistency, None)

        retry, consistency = policy.on_unavailable(
            query=None, consistency=ONE,
            required_replicas=1, alive_replicas=2, retry_num=0)
        self.assertEqual(retry, RetryPolicy.RETHROW)
        self.assertEqual(consistency, None)

        retry, consistency = policy.on_unavailable(
            query=None, consistency=ONE,
            required_replicas=10000, alive_replicas=1, retry_num=0)
        self.assertEqual(retry, RetryPolicy.RETHROW)
        self.assertEqual(consistency, None)


class DowngradingConsistencyRetryPolicyTest(unittest.TestCase):

    def test_read_timeout(self):
        policy = DowngradingConsistencyRetryPolicy()

        # if this is the second or greater attempt, rethrow
        retry, consistency = policy.on_read_timeout(
            query=None, consistency=ONE, required_responses=1, received_responses=2,
            data_retrieved=True, retry_num=1)
        self.assertEqual(retry, RetryPolicy.RETHROW)
        self.assertEqual(consistency, None)

        # if we didn't get enough responses, retry at a lower consistency
        retry, consistency = policy.on_read_timeout(
            query=None, consistency=ONE, required_responses=4, received_responses=3,
            data_retrieved=True, retry_num=0)
        self.assertEqual(retry, RetryPolicy.RETRY)
        self.assertEqual(consistency, ConsistencyLevel.THREE)

        # if we didn't get enough responses, retry at a lower consistency
        retry, consistency = policy.on_read_timeout(
            query=None, consistency=ONE, required_responses=3, received_responses=2,
            data_retrieved=True, retry_num=0)
        self.assertEqual(retry, RetryPolicy.RETRY)
        self.assertEqual(consistency, ConsistencyLevel.TWO)

        # retry consistency level goes down based on the # of recv'd responses
        retry, consistency = policy.on_read_timeout(
            query=None, consistency=ONE, required_responses=3, received_responses=1,
            data_retrieved=True, retry_num=0)
        self.assertEqual(retry, RetryPolicy.RETRY)
        self.assertEqual(consistency, ConsistencyLevel.ONE)

        # if we got no responses, rethrow
        retry, consistency = policy.on_read_timeout(
            query=None, consistency=ONE, required_responses=3, received_responses=0,
            data_retrieved=True, retry_num=0)
        self.assertEqual(retry, RetryPolicy.RETHROW)
        self.assertEqual(consistency, None)

        # if we got enough response but no data, retry
        retry, consistency = policy.on_read_timeout(
            query=None, consistency=ONE, required_responses=3, received_responses=3,
            data_retrieved=False, retry_num=0)
        self.assertEqual(retry, RetryPolicy.RETRY)
        self.assertEqual(consistency, ONE)

        # if we got enough responses, but also got a data response, rethrow
        retry, consistency = policy.on_read_timeout(
            query=None, consistency=ONE, required_responses=2, received_responses=2,
            data_retrieved=True, retry_num=0)
        self.assertEqual(retry, RetryPolicy.RETHROW)
        self.assertEqual(consistency, None)

    def test_write_timeout(self):
        policy = DowngradingConsistencyRetryPolicy()

        # if this is the second or greater attempt, rethrow
        retry, consistency = policy.on_write_timeout(
            query=None, consistency=ONE, write_type=WriteType.SIMPLE,
            required_responses=1, received_responses=2, retry_num=1)
        self.assertEqual(retry, RetryPolicy.RETHROW)
        self.assertEqual(consistency, None)

        for write_type in (WriteType.SIMPLE, WriteType.BATCH, WriteType.COUNTER):
            # ignore failures if at least one response (replica persisted)
            retry, consistency = policy.on_write_timeout(
                query=None, consistency=ONE, write_type=write_type,
                required_responses=1, received_responses=2, retry_num=0)
            self.assertEqual(retry, RetryPolicy.IGNORE)
            # retrhow if we can't be sure we have a replica
            retry, consistency = policy.on_write_timeout(
                query=None, consistency=ONE, write_type=write_type,
                required_responses=1, received_responses=0, retry_num=0)
            self.assertEqual(retry, RetryPolicy.RETHROW)

        # downgrade consistency level on unlogged batch writes
        retry, consistency = policy.on_write_timeout(
            query=None, consistency=ONE, write_type=WriteType.UNLOGGED_BATCH,
            required_responses=3, received_responses=1, retry_num=0)
        self.assertEqual(retry, RetryPolicy.RETRY)
        self.assertEqual(consistency, ConsistencyLevel.ONE)

        # retry batch log writes at the same consistency level
        retry, consistency = policy.on_write_timeout(
            query=None, consistency=ONE, write_type=WriteType.BATCH_LOG,
            required_responses=3, received_responses=1, retry_num=0)
        self.assertEqual(retry, RetryPolicy.RETRY)
        self.assertEqual(consistency, ONE)

        # timeout on an unknown write_type
        retry, consistency = policy.on_write_timeout(
            query=None, consistency=ONE, write_type=None,
            required_responses=1, received_responses=2, retry_num=0)
        self.assertEqual(retry, RetryPolicy.RETHROW)
        self.assertEqual(consistency, None)

    def test_unavailable(self):
        policy = DowngradingConsistencyRetryPolicy()

        # if this is the second or greater attempt, rethrow
        retry, consistency = policy.on_unavailable(
            query=None, consistency=ONE, required_replicas=3, alive_replicas=1, retry_num=1)
        self.assertEqual(retry, RetryPolicy.RETHROW)
        self.assertEqual(consistency, None)

        # downgrade consistency on unavailable exceptions
        retry, consistency = policy.on_unavailable(
            query=None, consistency=ONE, required_replicas=3, alive_replicas=1, retry_num=0)
        self.assertEqual(retry, RetryPolicy.RETRY)
        self.assertEqual(consistency, ConsistencyLevel.ONE)


class WhiteListRoundRobinPolicyTest(unittest.TestCase):

    def test_hosts_with_hostname(self):
        hosts = ['localhost']
        policy = WhiteListRoundRobinPolicy(hosts)
        host = Host(DefaultEndPoint("127.0.0.1"), SimpleConvictionPolicy)
        policy.populate(None, [host])

        qplan = list(policy.make_query_plan())
        self.assertEqual(sorted(qplan), [host])

        self.assertEqual(policy.distance(host), HostDistance.LOCAL)


class AddressTranslatorTest(unittest.TestCase):

    def test_identity_translator(self):
        IdentityTranslator()

    @patch('socket.getfqdn', return_value='localhost')
    def test_ec2_multi_region_translator(self, *_):
        ec2t = EC2MultiRegionTranslator()
        addr = '127.0.0.1'
        translated = ec2t.translate(addr)
        self.assertIsNot(translated, addr)  # verifies that the resolver path is followed
        self.assertEqual(translated, addr)  # and that it resolves to the same address


class HostFilterPolicyInitTest(unittest.TestCase):

    def setUp(self):
        self.child_policy, self.predicate = (Mock(name='child_policy'),
                                             Mock(name='predicate'))

    def _check_init(self, hfp):
        self.assertIs(hfp._child_policy, self.child_policy)
        self.assertIsInstance(hfp._hosts_lock, LockType)

        # we can't use a simple assertIs because we wrap the function
        arg0, arg1 = Mock(name='arg0'), Mock(name='arg1')
        hfp.predicate(arg0)
        hfp.predicate(arg1)
        self.predicate.assert_has_calls([call(arg0), call(arg1)])

    def test_init_arg_order(self):
        self._check_init(HostFilterPolicy(self.child_policy, self.predicate))

    def test_init_kwargs(self):
        self._check_init(HostFilterPolicy(
            predicate=self.predicate, child_policy=self.child_policy
        ))

    def test_immutable_predicate(self):
<<<<<<< HEAD
        expected_message_regex = "can't set attribute|object has no setter"
=======
        if sys.version_info >= (3, 11):
            expected_message_regex = "has no setter"
        else:
            expected_message_regex = "can't set attribute"
>>>>>>> f5001b87
        hfp = HostFilterPolicy(child_policy=Mock(name='child_policy'),
                               predicate=Mock(name='predicate'))
        with self.assertRaisesRegex(AttributeError, expected_message_regex):
            hfp.predicate = object()


class HostFilterPolicyDeferralTest(unittest.TestCase):

    def setUp(self):
        self.passthrough_hfp = HostFilterPolicy(
            child_policy=Mock(name='child_policy'),
            predicate=Mock(name='passthrough_predicate',
                           return_value=True)
        )
        self.filterall_hfp = HostFilterPolicy(
            child_policy=Mock(name='child_policy'),
            predicate=Mock(name='filterall_predicate',
                           return_value=False)
        )

    def _check_host_triggered_method(self, policy, name):
        arg, kwarg = Mock(name='arg'), Mock(name='kwarg')
        method, child_policy_method = (getattr(policy, name),
                                       getattr(policy._child_policy, name))

        result = method(arg, kw=kwarg)

        # method calls the child policy's method...
        child_policy_method.assert_called_once_with(arg, kw=kwarg)
        # and returns its return value
        self.assertIs(result, child_policy_method.return_value)

    def test_defer_on_up_to_child_policy(self):
        self._check_host_triggered_method(self.passthrough_hfp, 'on_up')

    def test_defer_on_down_to_child_policy(self):
        self._check_host_triggered_method(self.passthrough_hfp, 'on_down')

    def test_defer_on_add_to_child_policy(self):
        self._check_host_triggered_method(self.passthrough_hfp, 'on_add')

    def test_defer_on_remove_to_child_policy(self):
        self._check_host_triggered_method(self.passthrough_hfp, 'on_remove')

    def test_filtered_host_on_up_doesnt_call_child_policy(self):
        self._check_host_triggered_method(self.filterall_hfp, 'on_up')

    def test_filtered_host_on_down_doesnt_call_child_policy(self):
        self._check_host_triggered_method(self.filterall_hfp, 'on_down')

    def test_filtered_host_on_add_doesnt_call_child_policy(self):
        self._check_host_triggered_method(self.filterall_hfp, 'on_add')

    def test_filtered_host_on_remove_doesnt_call_child_policy(self):
        self._check_host_triggered_method(self.filterall_hfp, 'on_remove')

    def _check_check_supported_deferral(self, policy):
        policy.check_supported()
        policy._child_policy.check_supported.assert_called_once()

    def test_check_supported_defers_to_child(self):
        self._check_check_supported_deferral(self.passthrough_hfp)

    def test_check_supported_defers_to_child_when_predicate_filtered(self):
        self._check_check_supported_deferral(self.filterall_hfp)


class HostFilterPolicyDistanceTest(unittest.TestCase):

    def setUp(self):
        self.hfp = HostFilterPolicy(
            child_policy=Mock(name='child_policy', distance=Mock(name='distance')),
            predicate=lambda host: host.address == 'acceptme'
        )
        self.ignored_host = Host(DefaultEndPoint('ignoreme'), conviction_policy_factory=Mock())
        self.accepted_host = Host(DefaultEndPoint('acceptme'), conviction_policy_factory=Mock())

    def test_ignored_with_filter(self):
        self.assertEqual(self.hfp.distance(self.ignored_host),
                         HostDistance.IGNORED)
        self.assertNotEqual(self.hfp.distance(self.accepted_host),
                            HostDistance.IGNORED)

    def test_accepted_filter_defers_to_child_policy(self):
        self.hfp._child_policy.distance.side_effect = distances = Mock(), Mock()

        # getting the distance for an ignored host shouldn't affect subsequent results
        self.hfp.distance(self.ignored_host)
        # first call of _child_policy with count() side effect
        self.assertEqual(self.hfp.distance(self.accepted_host), distances[0])
        # second call of _child_policy with count() side effect
        self.assertEqual(self.hfp.distance(self.accepted_host), distances[1])


class HostFilterPolicyPopulateTest(unittest.TestCase):

    def test_populate_deferred_to_child(self):
        hfp = HostFilterPolicy(
            child_policy=Mock(name='child_policy'),
            predicate=lambda host: True
        )
        mock_cluster, hosts = (Mock(name='cluster'),
                               ['host1', 'host2', 'host3'])
        hfp.populate(mock_cluster, hosts)
        hfp._child_policy.populate.assert_called_once_with(
            cluster=mock_cluster,
            hosts=hosts
        )

    def test_child_is_populated_with_filtered_hosts(self):
        hfp = HostFilterPolicy(
            child_policy=Mock(name='child_policy'),
            predicate=lambda host: False
        )
        mock_cluster, hosts = (Mock(name='cluster'),
                               ['acceptme0', 'acceptme1'])
        hfp.populate(mock_cluster, hosts)
        hfp._child_policy.populate.assert_called_once()
        self.assertEqual(
            hfp._child_policy.populate.call_args[1]['hosts'],
            ['acceptme0', 'acceptme1']
        )


class HostFilterPolicyQueryPlanTest(unittest.TestCase):

    def test_query_plan_deferred_to_child(self):
        child_policy = Mock(
            name='child_policy',
            make_query_plan=Mock(
                return_value=[object(), object(), object()]
            )
        )
        hfp = HostFilterPolicy(
            child_policy=child_policy,
            predicate=lambda host: True
        )
        working_keyspace, query = (Mock(name='working_keyspace'),
                                   Mock(name='query'))
        qp = list(hfp.make_query_plan(working_keyspace=working_keyspace,
                                      query=query))
        hfp._child_policy.make_query_plan.assert_called_once_with(
            working_keyspace=working_keyspace,
            query=query
        )
        self.assertEqual(qp, hfp._child_policy.make_query_plan.return_value)

    def test_wrap_token_aware(self):
        cluster = Mock(spec=Cluster)
        hosts = [Host(DefaultEndPoint("127.0.0.{}".format(i)), SimpleConvictionPolicy) for i in range(1, 6)]
        for host in hosts:
            host.set_up()

        def get_replicas(keyspace, packed_key):
            return hosts[:2]

        cluster.metadata.get_replicas.side_effect = get_replicas

        child_policy = TokenAwarePolicy(RoundRobinPolicy())

        hfp = HostFilterPolicy(
            child_policy=child_policy,
            predicate=lambda host: host.address != "127.0.0.1" and host.address != "127.0.0.4"
        )
        hfp.populate(cluster, hosts)

        # We don't allow randomness for ordering the replicas in RoundRobin
        hfp._child_policy._child_policy._position = 0


        mocked_query = Mock()
        query_plan = hfp.make_query_plan("keyspace", mocked_query)
        # First the not filtered replica, and then the rest of the allowed hosts ordered
        query_plan = list(query_plan)
        self.assertEqual(query_plan[0], Host(DefaultEndPoint("127.0.0.2"), SimpleConvictionPolicy))
        self.assertEqual(set(query_plan[1:]),{Host(DefaultEndPoint("127.0.0.3"), SimpleConvictionPolicy),
                                              Host(DefaultEndPoint("127.0.0.5"), SimpleConvictionPolicy)})

    def test_create_whitelist(self):
        cluster = Mock(spec=Cluster)
        hosts = [Host(DefaultEndPoint("127.0.0.{}".format(i)), SimpleConvictionPolicy) for i in range(1, 6)]
        for host in hosts:
            host.set_up()

        child_policy = RoundRobinPolicy()

        hfp = HostFilterPolicy(
            child_policy=child_policy,
            predicate=lambda host: host.address == "127.0.0.1" or host.address == "127.0.0.4"
        )
        hfp.populate(cluster, hosts)

        # We don't allow randomness for ordering the replicas in RoundRobin
        hfp._child_policy._position = 0

        mocked_query = Mock()
        query_plan = hfp.make_query_plan("keyspace", mocked_query)
        # Only the filtered replicas should be allowed
        self.assertEqual(set(query_plan), {Host(DefaultEndPoint("127.0.0.1"), SimpleConvictionPolicy),
                                           Host(DefaultEndPoint("127.0.0.4"), SimpleConvictionPolicy)})
<|MERGE_RESOLUTION|>--- conflicted
+++ resolved
@@ -1295,14 +1295,10 @@
         ))
 
     def test_immutable_predicate(self):
-<<<<<<< HEAD
-        expected_message_regex = "can't set attribute|object has no setter"
-=======
         if sys.version_info >= (3, 11):
             expected_message_regex = "has no setter"
         else:
             expected_message_regex = "can't set attribute"
->>>>>>> f5001b87
         hfp = HostFilterPolicy(child_policy=Mock(name='child_policy'),
                                predicate=Mock(name='predicate'))
         with self.assertRaisesRegex(AttributeError, expected_message_regex):
